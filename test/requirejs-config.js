--- conflicted
+++ resolved
@@ -8,12 +8,8 @@
     'cs': '../../vendor/require-cs/cs',
       // Plugin for loading plain text files (GLSL sources).
     'text': '../../vendor/text/text',
-<<<<<<< HEAD
-    'sensor-applet': '../../vendor/lab-sensor-applet-interface/dist/sensor-applet-interface',
+    'sensor-applet': '../../vendor/lab-sensor-applet-interface-dist/sensor-applet-interface',
     'lab-grapher': '../../submodules/lab-grapher/dist/lab-grapher',
-=======
-    'sensor-applet': '../../vendor/lab-sensor-applet-interface-dist/sensor-applet-interface',
->>>>>>> eec47aa3
     'seedrandom': '../../vendor/seedrandom/seedrandom'
   }
 };