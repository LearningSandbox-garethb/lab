helpers = require '../../helpers'
helpers.setupBrowserEnvironment()

exportsSpec =
  {
    "perRun": ["perRunParam", "perRunOutput"]
    "perTick": ["perTickOutput", "perTickParam"]
  }

helpers.withIsolatedRequireJS (requirejs) ->

  dgExporter =
    exportData: sinon.spy()
    openTable:  sinon.spy()
    logAction: sinon.spy()

  requirejs.define 'import-export/dg-exporter', [], -> dgExporter

  Model            = requirejs 'md2d/models/modeler'
  ExportController = requirejs 'common/controllers/export-controller'

  describe "Export controller", ->
    exportController = null
    beforeEach ->
      # TODO pass model as first parameter to ExportController ... not yet
      # b/c we're focused on writing tests for existing implementation.
      global.model = new Model {}

      # for convenience, make the model advance 1 *ps* per tick
      model.set
        timeStep: 1000
        timeStepsPerTick: 1

      model.defineOutput 'perRunOutput', {
        label: "per-run output"
        units: "units 1"
      }, -> 1 + model.get 'time'

      model.defineOutput 'perTickOutput', {
        label: "per-tick output"
        units: "units 2"
      }, -> 2 + model.get 'time'

      model.defineParameter 'perRunParam', {
        label: "per-run parameter",
        units: "units 3"
      }, -> null

      model.defineParameter 'perTickParam', {
        label: "per-tick parameter",
        units: "units 4"
      }, -> null

      model.set
        perRunParam: 10
        perTickParam: 20

      dgExporter.exportData.reset()
      dgExporter.openTable.reset()
      exportController = new ExportController exportsSpec
      exportController.modelLoadedCallback()


    describe "when exportData is called", ->
      call = null
      beforeEach ->
<<<<<<< HEAD
        # TODO pass model as first parameter to ExportController ... not yet
        # b/c we're focused on writing tests for existing implementation.
        global.model = new Model {}

        # for convenience, make the model advance 1 *ps* per tick
        model.set
          timeStep: 1000
          timeStepsPerTick: 1

        model.defineOutput 'perRunOutput', {
          label: "per-run output"
          unitAbbreviation: "units 1"
        }, -> 1 + model.get 'time'

        model.defineOutput 'perTickOutput', {
          label: "per-tick output"
          unitAbbreviation: "units 2"
        }, -> 2 + model.get 'time'

        model.defineParameter 'perRunParam', {
          label: "per-run parameter",
          unitAbbreviation: "units 3"
        }, -> null

        model.defineParameter 'perTickParam', {
          label: "per-tick parameter",
          unitAbbreviation: "units 4"
        }, -> null

        model.set
          perRunParam: 10
          perTickParam: 20

        dgExporter.exportData.reset()
        dgExporter.openTable.reset()
        exportController = new ExportController exportsSpec
        exportController.modelLoadedCallback()


      describe "when exportData is called", ->
        call = null
        beforeEach ->
          exportController.exportData()

        it "should call dgExporter.exportData()", ->
          dgExporter.exportData.callCount.should.equal 1

        it "should call dgExporter.openTable()", ->
          dgExporter.openTable.callCount.should.equal 1

        describe "arguments to dgExporter.exportData()", ->
          call = null
          beforeEach ->
            call = dgExporter.exportData.getCall 0
=======
        exportController.exportData()
>>>>>>> 9cbff8ff

      it "should call dgExporter.exportData()", ->
        dgExporter.exportData.callCount.should.equal 1

      it "should call dgExporter.openTable()", ->
        dgExporter.openTable.callCount.should.equal 1

      describe "arguments to dgExporter.exportData()", ->
        call = null
        beforeEach ->
          call = dgExporter.exportData.getCall 0

        describe "the first argument", ->
          it "should be a list of the per-run parameters followed by the per-run outputs, including labels and units", ->
            call.args[0].should.eql ["per-run parameter (units 3)", "per-run output (units 1)"]

        describe "the second argument", ->
          it "should be a list of per-run parameters and outputs' values", ->
            call.args[1].should.eql [10, 1]

        describe "the third argument", ->
          it "should be a list containing \"Time (ps)\", followed by per-tick parameters and outputs, including labels and units", ->
            call.args[2].should.eql ["Time (ps)", "per-tick output (units 2)", "per-tick parameter (units 4)"]

<<<<<<< HEAD
        exportedTimePoints = ->
          exportController.exportData()
          call = dgExporter.exportData.getCall 0
          args = call.args[3]
          args.map (dataPoint) -> dataPoint[0]

        describe "a model tick", ->
          it "should result in a data point being added to the timeseries data", ->
            model.tick()
            points = exportedTimePoints()
            points.should.eql [0, 1]

        describe "a model reset", ->
          it "should reset the timeseries data to one data point", ->
            model.tick()
            model.reset()
            exportedTimePoints().should.eql [0]

        describe "a step back", ->
          it "should not remove data points from the timeseries data", ->
            model.tick()
            model.stepBack()
            points = exportedTimePoints()
            points.should.eql [0, 1]

        describe "a step back followed by an invalidating change", ->
          it "should remove a data point from the timeseries data", ->
            model.tick()
            model.stepBack()
            model.set gravitationalField: 0
            points = exportedTimePoints()
            points.should.eql [0]

      describe "event logging", ->
        beforeEach ->
          dgExporter.logAction.reset()

        describe "after the model is started", ->
          beforeEach ->
            model.resume()

          it "should log \"User started model\"", ->
            dgExporter.logAction.callCount.should.eql 1
            call = dgExporter.logAction.getCall 0
            call.args[0].should.match /^User started model./

          it "should pass the per-run parameters", ->
            call = dgExporter.logAction.getCall 0
            json = call.args[0].match(/Per-run Settings and Data: (.*)$/)[1]
            hash = JSON.parse(json)
            hash.should.eql {
              action: "started",
              type: "model",
              fields: ["per-run parameter (units 3)", "per-run output (units 1)"]
              values: [10, 1]
            }


        describe "after a model reset", ->
          beforeEach ->
            model.reset()

          it "should log \"User reset model\"", ->
            dgExporter.logAction.callCount.should.eql 1
            call = dgExporter.logAction.getCall 0
            call.args[0].should.match /^User reset model./

          it "should pass the per-run parameters", ->
            call = dgExporter.logAction.getCall 0
            json = call.args[0].match(/Per-run Settings and Data: (.*)$/)[1]
            hash = JSON.parse(json)
            hash.should.eql {
              action: "reset",
              type: "model",
              fields: ["per-run parameter (units 3)", "per-run output (units 1)"]
              values: [10, 1]
            }

        describe "after exportData is called", ->
          beforeEach ->
            exportController.exportData()

          it "should log \"User exported model\"", ->
            dgExporter.logAction.callCount.should.eql 1
            call = dgExporter.logAction.getCall 0
            call.args[0].should.match /^User exported model./

          it "should pass the per-run parameters", ->
            call = dgExporter.logAction.getCall 0
            json = call.args[0].match(/Per-run Settings and Data: (.*)$/)[1]
            hash = JSON.parse(json)
            hash.should.eql {
              action: "exported",
              type: "model",
              fields: ["per-run parameter (units 3)", "per-run output (units 1)"]
              values: [10, 1]
            }

=======
        describe "the fourth argument", ->
          it "should be a list of lists containing the model time, plus the per-tick values", ->
            call.args[3].should.eql [[0, 2, 20]]


    describe "regardless of the ordering in the 'perRun' section of the 'exports' spec", ->
      call = null
      beforeEach ->
        exportsSpecReversed =
          {
            "perRun": ["perRunOutput", "perRunParam"]
            "perTick": ["perTickParam", "perTickOutput"]
          }
        exportController = new ExportController exportsSpecReversed
        exportController.modelLoadedCallback()
        exportController.exportData()

        call = dgExporter.exportData.getCall 0

      it "should export per-run parameters before per-run outputs", ->
        call.args[0].should.eql ["per-run parameter (units 3)", "per-run output (units 1)"]

      it "should continue to export per-tick parameters and outputs in the order listed in the 'perTick' section", ->
        call.args[2].should.eql ["Time (ps)", "per-tick parameter (units 4)", "per-tick output (units 2)"]
        call.args[3].should.eql [[0, 20, 2]]

    describe "effect of stepping model forward/back/etc", ->

      exportedTimePoints = ->
        exportController.exportData()
        call = dgExporter.exportData.getCall 0
        args = call.args[3]
        args.map (dataPoint) -> dataPoint[0]

      describe "a model tick", ->
        it "should result in a data point being added to the timeseries data", ->
          model.tick()
          points = exportedTimePoints()
          points.should.eql [0, 1]

      describe "a model reset", ->
        it "should reset the timeseries data to one data point"
          # model.reset() doesn't appear to work quite right at the moment
          # model.tick()
          # model.reset()
          # exportedTimePoints().should.eql [0]

      describe "a step back", ->
        it "should not remove data points from the timeseries data", ->
          model.tick()
          model.stepBack()
          points = exportedTimePoints()
          points.should.eql [0, 1]

      describe "a step back followed by an invalidating change", ->
        it "should remove a data point from the timeseries data", ->
          model.tick()
          model.stepBack()
          model.set gravitationalField: 0
          points = exportedTimePoints()
          points.should.eql [0]
>>>>>>> 9cbff8ff
<|MERGE_RESOLUTION|>--- conflicted
+++ resolved
@@ -33,22 +33,22 @@
 
       model.defineOutput 'perRunOutput', {
         label: "per-run output"
-        units: "units 1"
+        unitAbbreviation: "units 1"
       }, -> 1 + model.get 'time'
 
       model.defineOutput 'perTickOutput', {
         label: "per-tick output"
-        units: "units 2"
+        unitAbbreviation: "units 2"
       }, -> 2 + model.get 'time'
 
       model.defineParameter 'perRunParam', {
         label: "per-run parameter",
-        units: "units 3"
+        unitAbbreviation: "units 3"
       }, -> null
 
       model.defineParameter 'perTickParam', {
         label: "per-tick parameter",
-        units: "units 4"
+        unitAbbreviation: "units 4"
       }, -> null
 
       model.set
@@ -64,64 +64,7 @@
     describe "when exportData is called", ->
       call = null
       beforeEach ->
-<<<<<<< HEAD
-        # TODO pass model as first parameter to ExportController ... not yet
-        # b/c we're focused on writing tests for existing implementation.
-        global.model = new Model {}
-
-        # for convenience, make the model advance 1 *ps* per tick
-        model.set
-          timeStep: 1000
-          timeStepsPerTick: 1
-
-        model.defineOutput 'perRunOutput', {
-          label: "per-run output"
-          unitAbbreviation: "units 1"
-        }, -> 1 + model.get 'time'
-
-        model.defineOutput 'perTickOutput', {
-          label: "per-tick output"
-          unitAbbreviation: "units 2"
-        }, -> 2 + model.get 'time'
-
-        model.defineParameter 'perRunParam', {
-          label: "per-run parameter",
-          unitAbbreviation: "units 3"
-        }, -> null
-
-        model.defineParameter 'perTickParam', {
-          label: "per-tick parameter",
-          unitAbbreviation: "units 4"
-        }, -> null
-
-        model.set
-          perRunParam: 10
-          perTickParam: 20
-
-        dgExporter.exportData.reset()
-        dgExporter.openTable.reset()
-        exportController = new ExportController exportsSpec
-        exportController.modelLoadedCallback()
-
-
-      describe "when exportData is called", ->
-        call = null
-        beforeEach ->
-          exportController.exportData()
-
-        it "should call dgExporter.exportData()", ->
-          dgExporter.exportData.callCount.should.equal 1
-
-        it "should call dgExporter.openTable()", ->
-          dgExporter.openTable.callCount.should.equal 1
-
-        describe "arguments to dgExporter.exportData()", ->
-          call = null
-          beforeEach ->
-            call = dgExporter.exportData.getCall 0
-=======
         exportController.exportData()
->>>>>>> 9cbff8ff
 
       it "should call dgExporter.exportData()", ->
         dgExporter.exportData.callCount.should.equal 1
@@ -146,106 +89,6 @@
           it "should be a list containing \"Time (ps)\", followed by per-tick parameters and outputs, including labels and units", ->
             call.args[2].should.eql ["Time (ps)", "per-tick output (units 2)", "per-tick parameter (units 4)"]
 
-<<<<<<< HEAD
-        exportedTimePoints = ->
-          exportController.exportData()
-          call = dgExporter.exportData.getCall 0
-          args = call.args[3]
-          args.map (dataPoint) -> dataPoint[0]
-
-        describe "a model tick", ->
-          it "should result in a data point being added to the timeseries data", ->
-            model.tick()
-            points = exportedTimePoints()
-            points.should.eql [0, 1]
-
-        describe "a model reset", ->
-          it "should reset the timeseries data to one data point", ->
-            model.tick()
-            model.reset()
-            exportedTimePoints().should.eql [0]
-
-        describe "a step back", ->
-          it "should not remove data points from the timeseries data", ->
-            model.tick()
-            model.stepBack()
-            points = exportedTimePoints()
-            points.should.eql [0, 1]
-
-        describe "a step back followed by an invalidating change", ->
-          it "should remove a data point from the timeseries data", ->
-            model.tick()
-            model.stepBack()
-            model.set gravitationalField: 0
-            points = exportedTimePoints()
-            points.should.eql [0]
-
-      describe "event logging", ->
-        beforeEach ->
-          dgExporter.logAction.reset()
-
-        describe "after the model is started", ->
-          beforeEach ->
-            model.resume()
-
-          it "should log \"User started model\"", ->
-            dgExporter.logAction.callCount.should.eql 1
-            call = dgExporter.logAction.getCall 0
-            call.args[0].should.match /^User started model./
-
-          it "should pass the per-run parameters", ->
-            call = dgExporter.logAction.getCall 0
-            json = call.args[0].match(/Per-run Settings and Data: (.*)$/)[1]
-            hash = JSON.parse(json)
-            hash.should.eql {
-              action: "started",
-              type: "model",
-              fields: ["per-run parameter (units 3)", "per-run output (units 1)"]
-              values: [10, 1]
-            }
-
-
-        describe "after a model reset", ->
-          beforeEach ->
-            model.reset()
-
-          it "should log \"User reset model\"", ->
-            dgExporter.logAction.callCount.should.eql 1
-            call = dgExporter.logAction.getCall 0
-            call.args[0].should.match /^User reset model./
-
-          it "should pass the per-run parameters", ->
-            call = dgExporter.logAction.getCall 0
-            json = call.args[0].match(/Per-run Settings and Data: (.*)$/)[1]
-            hash = JSON.parse(json)
-            hash.should.eql {
-              action: "reset",
-              type: "model",
-              fields: ["per-run parameter (units 3)", "per-run output (units 1)"]
-              values: [10, 1]
-            }
-
-        describe "after exportData is called", ->
-          beforeEach ->
-            exportController.exportData()
-
-          it "should log \"User exported model\"", ->
-            dgExporter.logAction.callCount.should.eql 1
-            call = dgExporter.logAction.getCall 0
-            call.args[0].should.match /^User exported model./
-
-          it "should pass the per-run parameters", ->
-            call = dgExporter.logAction.getCall 0
-            json = call.args[0].match(/Per-run Settings and Data: (.*)$/)[1]
-            hash = JSON.parse(json)
-            hash.should.eql {
-              action: "exported",
-              type: "model",
-              fields: ["per-run parameter (units 3)", "per-run output (units 1)"]
-              values: [10, 1]
-            }
-
-=======
         describe "the fourth argument", ->
           it "should be a list of lists containing the model time, plus the per-tick values", ->
             call.args[3].should.eql [[0, 2, 20]]
@@ -287,11 +130,10 @@
           points.should.eql [0, 1]
 
       describe "a model reset", ->
-        it "should reset the timeseries data to one data point"
-          # model.reset() doesn't appear to work quite right at the moment
-          # model.tick()
-          # model.reset()
-          # exportedTimePoints().should.eql [0]
+        it "should reset the timeseries data to one data point", ->
+          model.tick()
+          model.reset()
+          exportedTimePoints().should.eql [0]
 
       describe "a step back", ->
         it "should not remove data points from the timeseries data", ->
@@ -307,4 +149,68 @@
           model.set gravitationalField: 0
           points = exportedTimePoints()
           points.should.eql [0]
->>>>>>> 9cbff8ff
+
+    describe "event logging", ->
+      beforeEach ->
+        dgExporter.logAction.reset()
+
+      describe "after the model is started", ->
+        beforeEach ->
+          model.resume()
+
+        it "should log \"User started model\"", ->
+          dgExporter.logAction.callCount.should.eql 1
+          call = dgExporter.logAction.getCall 0
+          call.args[0].should.match /^User started model./
+
+        it "should pass the per-run parameters", ->
+          call = dgExporter.logAction.getCall 0
+          json = call.args[0].match(/Per-run Settings and Data: (.*)$/)[1]
+          hash = JSON.parse(json)
+          hash.should.eql {
+            action: "started",
+            type: "model",
+            fields: ["per-run parameter (units 3)", "per-run output (units 1)"]
+            values: [10, 1]
+          }
+
+
+      describe "after a model reset", ->
+        beforeEach ->
+          model.reset()
+
+        it "should log \"User reset model\"", ->
+          dgExporter.logAction.callCount.should.eql 1
+          call = dgExporter.logAction.getCall 0
+          call.args[0].should.match /^User reset model./
+
+        it "should pass the per-run parameters", ->
+          call = dgExporter.logAction.getCall 0
+          json = call.args[0].match(/Per-run Settings and Data: (.*)$/)[1]
+          hash = JSON.parse(json)
+          hash.should.eql {
+            action: "reset",
+            type: "model",
+            fields: ["per-run parameter (units 3)", "per-run output (units 1)"]
+            values: [10, 1]
+          }
+
+      describe "after exportData is called", ->
+        beforeEach ->
+          exportController.exportData()
+
+        it "should log \"User exported model\"", ->
+          dgExporter.logAction.callCount.should.eql 1
+          call = dgExporter.logAction.getCall 0
+          call.args[0].should.match /^User exported model./
+
+        it "should pass the per-run parameters", ->
+          call = dgExporter.logAction.getCall 0
+          json = call.args[0].match(/Per-run Settings and Data: (.*)$/)[1]
+          hash = JSON.parse(json)
+          hash.should.eql {
+            action: "exported",
+            type: "model",
+            fields: ["per-run parameter (units 3)", "per-run output (units 1)"]
+            values: [10, 1]
+          }