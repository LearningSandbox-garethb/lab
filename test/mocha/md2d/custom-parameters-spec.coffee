helpers = require '../../helpers'
simpleModel = helpers.getModel 'simple-model.json'
helpers.setupBrowserEnvironment()

Model = requirejs 'md2d/models/modeler'

describe "MD2D custom parameters", ->
  model = null
  setter = null

  beforeEach ->
    model = Model simpleModel
    model.set gravitationalField: 0
    setter = sinon.spy (value) ->
      this.set gravitationalField: 10*value
    model.defineParameter 'testParameter', {
      property1: 'value'
    }, setter

  describe "custom parameters as read/write model properties", ->

    it "should be possible to set the parameter's value using Model#set and retrieve it using Model#get", ->
      model.set testParameter: 1
      model.get('testParameter').should.equal 1

    it "should be possible to retrieve the parameter's property description using Model#getPropertyDescription", ->
      model.getPropertyDescription('testParameter').should.eql { property1: 'value' }

    describe "when the parameter's value is set using Model#set", ->
      observer = null

      beforeEach ->
        observer = sinon.spy ->
          model.get 'gravitationalField'
        model.addPropertiesListener 'testParameter', observer
        model.set testParameter: 1
<<<<<<< HEAD
        model.get('testParameter').should.equal 1

      it "should be possible to retrieve the parameter's property description using Model#getPropertyDescription", ->
        model.getPropertyDescription('testParameter').getHash().should.eql { property1: 'value' }
=======
>>>>>>> 9cbff8ff

      it "should pass the new parameter value to the setter", ->
        setter.args[0].should.eql [1]

      it "should set 'this' inside the setter to be the model object itself", ->
        setter.thisValues[0].should.equal model

      it "should correctly update the other model properties according to the setter definition", ->
        model.get('gravitationalField').should.equal 10

      it "should notify observers of the parameter property", ->
        observer.callCount.should.equal 1

      describe "the observer", ->
        it "should be called strictly after the setter acts", ->
          observer.returnValues[0].should.equal 10

      # ... I don't think there's any reason to care that observers of properties set by the
      # parameter setter get called before the parameter observer gets called.

  describe "interaction of custom parameters with tick history", ->

    describe "starting at step 1", ->
      beforeEach ->
        model.set testParameter: 1
        model.tick()
        model.stepCounter().should.equal 1

      describe "after setting the parameter value and advancing the model two more steps", ->
        beforeEach ->
          model.set testParameter: 2
          model.tick()
          model.tick()
          model.stepCounter().should.equal 3

        describe "and after seeking to step 1", ->
          beforeEach ->
            setter.reset()
            model.seek 1

          it "should update the parameter value to the old value", ->
            model.get('testParameter').should.equal 1

          it "should not call the setter", ->
            setter.callCount.should.equal 0

          describe "and stepping forward", ->
            beforeEach ->
              setter.reset()
              model.stepForward()

            it "should update the parameter value to the new value", ->
              model.get('testParameter').should.equal 2

            it "should not call the setter", ->
              setter.callCount.should.equal 0

            describe "and stepping forward again", ->
              beforeEach ->
                model.stepForward()

              it "should not update the parameter value", ->
                model.get('testParameter').should.equal 2

          describe "and seeking to step 2", ->
            beforeEach ->
              setter.reset()
              model.seek 2

            it "should update the parameter value to the new value", ->
              model.get('testParameter').should.equal 2

            it "should not call the setter", ->
              setter.callCount.should.equal 0

          describe "and seeking to step 3", ->
            beforeEach ->
              setter.reset()
              model.seek 3

            it "should update the parameter value to the new value", ->
              model.get('testParameter').should.equal 2

            it "should not call the setter", ->
              setter.callCount.should.equal 0

        describe "and after stepping back to step 2", ->
          beforeEach ->
            model.stepBack()

          it "should not update the parameter value", ->
            model.get('testParameter').should.equal 2

          describe "and stepping back again to step 1", ->
            beforeEach ->
              setter.reset()
              model.stepBack()

            it "should update the parameter value to the old value", ->
              model.get('testParameter').should.equal 1

            it "should not call the setter", ->
              setter.callCount.should.equal 0

    describe "when there are two custom parameters", ->
      observer1 = null
      observer2 = null
      beforeEach ->
        model.defineParameter 'testParameter2', {}, (value) ->
          this.set viscosity: value

      describe "notification of observers", ->
        beforeEach ->
          model.set { testParameter: 1, testParameter2: 2 }
          model.tick()
          model.set { testParameter: 10, testParameter2: 20 }
          model.tick()
          model.stepCounter().should.equal 2

          observer1 = sinon.spy ->
            model.get 'testParameter2'
          observer2 = sinon.spy ->
            model.get 'testParameter'

          model.addPropertiesListener 'testParameter', observer1
          model.addPropertiesListener 'testParameter2', observer2

        describe "when the parameter values are restored by stepping in the tick history", ->
          beforeEach ->
            model.stepBack()

          it "should notify parameter observers strictly after both parameter values have been restored", ->
            observer1.returnValues[0].should.equal 2
            observer2.returnValues[0].should.equal 1

        describe "when only one parameter value is restored by stepping in the tick history", ->
          beforeEach ->
            model.set testParameter: 100
            model.tick()
            observer1.reset()
            observer2.reset()
            model.stepBack()

          it "should notify the observer of the parameter that actually changed", ->
            observer1.callCount.should.equal 1

          it "should not notify the observer of the parameter that did not change", ->
            observer2.callCount.should.equal 0<|MERGE_RESOLUTION|>--- conflicted
+++ resolved
@@ -24,7 +24,7 @@
       model.get('testParameter').should.equal 1
 
     it "should be possible to retrieve the parameter's property description using Model#getPropertyDescription", ->
-      model.getPropertyDescription('testParameter').should.eql { property1: 'value' }
+      model.getPropertyDescription('testParameter').getHash().should.eql { property1: 'value' }
 
     describe "when the parameter's value is set using Model#set", ->
       observer = null
@@ -34,13 +34,10 @@
           model.get 'gravitationalField'
         model.addPropertiesListener 'testParameter', observer
         model.set testParameter: 1
-<<<<<<< HEAD
         model.get('testParameter').should.equal 1
 
       it "should be possible to retrieve the parameter's property description using Model#getPropertyDescription", ->
         model.getPropertyDescription('testParameter').getHash().should.eql { property1: 'value' }
-=======
->>>>>>> 9cbff8ff
 
       it "should pass the new parameter value to the setter", ->
         setter.args[0].should.eql [1]
