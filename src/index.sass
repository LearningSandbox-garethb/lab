@import 'bourbon/bourbon'

body
<<<<<<< HEAD
  font: 16px arial, helvetica, sans-serif
=======
  font-size: 16px
  font-family: $verdana
>>>>>>> 41d8f9c4
  margin: 12px 24px 12px 24px
  background-color: #FFFFFF
  color: #3f3f3f

#header
  color: #FFF
  padding: 8px 60px
  font-size: 16px
  font-weight: bold
  @include linear-gradient(#888, #444)
  @include box-shadow(0 0 6px 3px #000)

#fullscreen img
  margin-top: 8px
  cursor: pointer

a
  color: #3a878b
  &:hover
    color: #da5936

h1
<<<<<<< HEAD
  color: #eb8723
  font: 700 1.5em museo-sans, georgia, times, 'times new roman', serif

h2
  color: #5f5f5f
  font: 500 1.2em museo-slab, georgia, times, 'times new roman', serif

h3
  font: 700 1.165em museo-slab, georgia, times, 'times new roman', serif
=======
  font: 16px

h2
  font: 14px

h3
  font: 12px
>>>>>>> 41d8f9c4

ul
  margin: 1em 0em 1em 0em
  padding: 0em 0em 0em 0em
  li
    margin: 0.3em 0.2em 0.3em 0.2em
    padding: 0em 0em 0em 0em

.item-list
  ul
    list-style-type: none
    margin: 1em 1em 1em 1em
    padding: 0em 0em 0em 1em
    li
      margin: 0.5em 0.2em 0.5em 0.2em
      padding: 0em 0em 0em 0em
  ol
    margin: 1em 1em 1em 1em
    padding: 0em 0em 0em 1em
    li
      margin: 0.5em 0.2em 0.5em 0.2em
      padding: 0em 0em 0em 0em
<<<<<<< HEAD
=======

h1
  font-size: 1.5em
  font-weight: bold

h2
  font-size: 1.2em
  font-weight: bold
>>>>>>> 41d8f9c4
<|MERGE_RESOLUTION|>--- conflicted
+++ resolved
@@ -1,12 +1,8 @@
 @import 'bourbon/bourbon'
 
 body
-<<<<<<< HEAD
-  font: 16px arial, helvetica, sans-serif
-=======
   font-size: 16px
   font-family: $verdana
->>>>>>> 41d8f9c4
   margin: 12px 24px 12px 24px
   background-color: #FFFFFF
   color: #3f3f3f
@@ -29,17 +25,6 @@
     color: #da5936
 
 h1
-<<<<<<< HEAD
-  color: #eb8723
-  font: 700 1.5em museo-sans, georgia, times, 'times new roman', serif
-
-h2
-  color: #5f5f5f
-  font: 500 1.2em museo-slab, georgia, times, 'times new roman', serif
-
-h3
-  font: 700 1.165em museo-slab, georgia, times, 'times new roman', serif
-=======
   font: 16px
 
 h2
@@ -47,7 +32,6 @@
 
 h3
   font: 12px
->>>>>>> 41d8f9c4
 
 ul
   margin: 1em 0em 1em 0em
@@ -70,14 +54,3 @@
     li
       margin: 0.5em 0.2em 0.5em 0.2em
       padding: 0em 0em 0em 0em
-<<<<<<< HEAD
-=======
-
-h1
-  font-size: 1.5em
-  font-weight: bold
-
-h2
-  font-size: 1.2em
-  font-weight: bold
->>>>>>> 41d8f9c4
