<<<<<<< HEAD
/* RESET
html, body, div, span, applet, object, iframe,
h1, h2, h3, h4, h5, h6, p, blockquote, pre,
a, abbr, acronym, address, big, cite, code,
del, dfn, em, img, ins, kbd, q, s, samp,
small, strike, strong, sub, sup, tt, var,
b, u, i, center,
dl, dt, dd, ol, ul, li,
fieldset, form, label, legend,
table, caption, tbody, tfoot, thead, tr, th, td,
article, aside, canvas, details, embed, 
figure, figcaption, footer, header, hgroup, 
menu, nav, output, ruby, section, summary,
time, mark, audio, video
	margin: 0
	padding: 0
	border: 0
	font-size: 100%
	font: inherit
	vertical-align: baseline
article, aside, details, figcaption, figure, footer, header, hgroup, menu, nav, section
	display: block
ol, ul
	list-style: none
blockquote, q
	quotes: none
blockquote:before, blockquote:after, q:before, q:after
	content: ''
	content: none
table
	border-collapse: collapse
	border-spacing: 0

body
	font: 16px sans-serif
	line-height: 1
	margin: 0
	background-color: #fff
	
#header
	background: #eb8723
	height: 2em
	padding: 1em
	position: relative
	h1
		font-weight: normal
		a
			color: #fff
			text-decoration: none
		a:hover
			font-weight: normal
img#fullscreen
	cursor: pointer
	position: absolute
	right: 1em
	top: 1em
=======
@import 'bourbon/bourbon'

body
  font-size: 16px
  font-family: $verdana
  margin: 12px 24px 12px 24px
  background-color: #FFFFFF

#header
  color: #fff
  padding: 10px 60px
  font-size: 20px
  font-weight: bold
  @include linear-gradient(#eee, #ccc)
  @include box-shadow(0 0 6px 3px #000)

#header
  ul
    display: inline-block
    list-style-type: none
    overflow: hidden
    margin: 0em
    padding: 0em
    li
      display: inline-table
      vertical-align: middle
      height: 30px
      margin: 0em
      padding: 0.2em 1em 0.2em 0em
    li.title
      font-size: 1.6em
      font-weight: bold
    li.note
      padding: 0em 3em 0em 4em
      font-size: 1.1em
      font-weight: normal
      font-style: italic
  ul.right
    float: right

#fullscreen img
  margin-top: 8px
  cursor: pointer
>>>>>>> 41d8f9c4

#description
  width: 920px

#description-right
  padding: 0em 0.5em
  width: 90%
  font: 16px sans-serif
  p
    margin-bottom: 1em

#chart
  background-color: #F7F2C5
  width: 960px
  height: 500px
  border: solid 1px #ccc
  position: relative

a
  color: black
  &:hover
    font-weight: bolder

label
  margin-left: 0.2em

rect
  fill: #fff

rect.bar
  fill: #5CACEE

circle, .line
  fill: none
  stroke: steelblue
  stroke-width: 1.5px

circle
  fill: #fff
  fill-opacity: 1.0
  cursor: move
  stroke: transparent
  &.selected
    fill: #ff7f0e
    stroke: #ff7f0e
  &:hover
    stroke: #ff7f0e

text.title
  font-size: 1.0em

text.xlabel
  font-size: 0.85em

text.ylabel
  font-size: 0.85em

text.model_time_label
  font-size: 0.85em

g.y
  font-size: 0.75em
g.x
  font-size: 0.75em

h1
  font: 20px sans-serif

h2
  font: 18px sans-serif

h3
  font: 16px sans-serif

ul
  margin: 1em 0em 1em 0em
  padding: 0em 0em 0em 0em
  li
    margin: 0.3em 0.2em 0.3em 0.2em
    padding: 0em 0em 0em 0em

#example-list
  ul
    margin: 1em 1em 1em 1em
    padding: 0em 0em 0em 1em
    li
      margin: 0.5em 0.2em 0.5em 0.2em
      padding: 0em 0em 0em 0em
  ol
    margin: 1em 1em 1em 1em
    padding: 0em 0em 0em 1em
    li
      margin: 0.5em 0.2em 0.5em 0.2em
      padding: 0em 0em 0em 0em

h1
  font-size: 1.5em
  font-weight: bold

h2
  font-size: 1.2em
  font-weight: bold

#viz
  margin: 0
  padding: 1em
  ul
    list-style-type: none
    margin: 0.5em 0em 0.5em 0em
    width: 100%
    li
      display: table-cell
      vertical-align: middle
      margin: 0
      padding: 0
      fieldset
        height: 2.2em
    li.top
      vertical-align: top
    li.baseline
      vertical-align: baseline
  ul.twox
    margin: 0em 0em 0em 0em
    li
      margin: 0em
      padding-bottom: 0.5em
    li.top
      vertical-align: top
      padding-bottom: 0.5em
    li.bottom
      vertical-align: bottom
      padding-bottom: 0em
  ul.right
    float: right

#controls
  text-align: center
  width: 100%
  ul
    display: inline-block
    list-style-type: none
    margin: 0.5em 0em 0.5em 0em
    li
      line-height: 1.0em
      display: inline-table
      vertical-align: middle
      padding: 0.2em 1em 0.2em 0em
      input
        vertical-align: middle
      fieldset
        height: 2.2em
        vertical-align: middle
  ul.right
    float: right

#controls.left
  text-align: left

#benchmarks
  margin: 0em
  button
    margin-top: 1.5em
  table
    font: 11px/24px Verdana, Arial, Helvetica, sans-serif
    border-collapse: collapse
  th
    padding: 0 1.0em
    text-align: left
  td
    border-top: 1px solid #CCC
    padding: 0 1.0em
  ul
    display: inline-block
    list-style-type: none
    margin: 0.5em 0em 0.5em 0em
    width: 90%
    li
      line-height: 1.0em
      display: inline-table
      vertical-align: top
      padding: 0.2em 1em 0.2em 0em
      fieldset
        height: 2.2em
        vertical-align: middle
        width: 100%
        border-bottom: 0px
        border-left: 0px
        border-right: 0px

#datatable
  margin: 0em
  button
    margin-top: 1.5em
  table
    font: 10px/24px Verdana, Arial, Helvetica, sans-serif
    border-collapse: collapse
  th
    padding: 0em 1.0em
    text-align: center
  td
    border-top: 1px solid #CCC
    padding: 0em 1.5em 0em 0.5em
    text-align: right
    width: 5.0em
  ul
    display: inline-block
    list-style-type: none
    margin: 0.5em 0em 0.5em 0em
    width: 90%
    li
      line-height: 1.0em
      display: inline-table
      vertical-align: top
      padding: 0.2em 1em 0.2em 0em
      fieldset
        height: 2.2em
        vertical-align: middle
        width: 100%
        border-bottom: 0px
        border-left: 0px
        border-right: 0px

#benchmark-results
  margin-left: 2em
#description
  ul
    margin: 0.5em 0.0em 0.5em 1em
    li
      line-height: 1.0em
      padding: 0.2em 0.2em 0.2em 0em
  .key-command
    font-weight: bold

#stats-container
  width: 100%
  ul
    display: inline-block
    list-style-type: none
    margin: 0px
    padding: 0px
    li
      display: inline-table
      vertical-align: middle

#stats
  margin: 2px 5px 5px 5px
  font-family: "New Courier", Courier, monospace
  font-size: 80%<|MERGE_RESOLUTION|>--- conflicted
+++ resolved
@@ -1,61 +1,4 @@
-<<<<<<< HEAD
-/* RESET
-html, body, div, span, applet, object, iframe,
-h1, h2, h3, h4, h5, h6, p, blockquote, pre,
-a, abbr, acronym, address, big, cite, code,
-del, dfn, em, img, ins, kbd, q, s, samp,
-small, strike, strong, sub, sup, tt, var,
-b, u, i, center,
-dl, dt, dd, ol, ul, li,
-fieldset, form, label, legend,
-table, caption, tbody, tfoot, thead, tr, th, td,
-article, aside, canvas, details, embed, 
-figure, figcaption, footer, header, hgroup, 
-menu, nav, output, ruby, section, summary,
-time, mark, audio, video
-	margin: 0
-	padding: 0
-	border: 0
-	font-size: 100%
-	font: inherit
-	vertical-align: baseline
-article, aside, details, figcaption, figure, footer, header, hgroup, menu, nav, section
-	display: block
-ol, ul
-	list-style: none
-blockquote, q
-	quotes: none
-blockquote:before, blockquote:after, q:before, q:after
-	content: ''
-	content: none
-table
-	border-collapse: collapse
-	border-spacing: 0
-
-body
-	font: 16px sans-serif
-	line-height: 1
-	margin: 0
-	background-color: #fff
-	
-#header
-	background: #eb8723
-	height: 2em
-	padding: 1em
-	position: relative
-	h1
-		font-weight: normal
-		a
-			color: #fff
-			text-decoration: none
-		a:hover
-			font-weight: normal
-img#fullscreen
-	cursor: pointer
-	position: absolute
-	right: 1em
-	top: 1em
-=======
+
 @import 'bourbon/bourbon'
 
 body
@@ -99,7 +42,6 @@
 #fullscreen img
   margin-top: 8px
   cursor: pointer
->>>>>>> 41d8f9c4
 
 #description
   width: 920px
