/*globals Float32Array window:true */
/*jslint eqnull: true, boss: true */

if (typeof window === 'undefined') window = {};

var arrays       = require('./arrays/arrays').arrays,
    constants    = require('./constants'),
    unit         = constants.unit,
    math         = require('./math'),
    coulomb      = require('./potentials').coulomb,
    makeLennardJonesCalculator = require('./potentials').makeLennardJonesCalculator,

    // TODO: Actually check for Safari. Typed arrays are faster almost everywhere
    // ... except Safari.
    notSafari = true,

    hasTypedArrays = (function() {
      try {
        new Float32Array();
      }
      catch(e) {
        return false;
      }
      return true;
    }()),

    // make at least 2 atoms
    N_MIN = 2,

    // make no more than this many atoms:
    N_MAX = 1000,

    // from A. Rahman "Correlations in the Motion of Atoms in Liquid Argon", Physical Review 136 pp. A405–A411 (1964)
    ARGON_LJ_EPSILON_IN_EV = -120 * constants.BOLTZMANN_CONSTANT.as(unit.EV_PER_KELVIN),
    ARGON_LJ_SIGMA_IN_NM   = 0.34,

    ARGON_MASS_IN_DALTON = 39.95,
    ARGON_MASS_IN_KG = constants.convert(ARGON_MASS_IN_DALTON, { from: unit.DALTON, to: unit.KILOGRAM }),

    BOLTZMANN_CONSTANT_IN_JOULES = constants.BOLTZMANN_CONSTANT.as( unit.JOULES_PER_KELVIN ),

    NODE_PROPERTIES_COUNT, INDICES, SAVEABLE_INDICES,

    cross = function(a0, a1, b0, b1) {
      return a0*b1 - a1*b0;
    },

    sumSquare = function(a,b) {
      return a*a + b*b;
    },

    emptyFunction = function() {},

    /**
      Convert total kinetic energy in the container of N atoms to a temperature in Kelvin.

      Input units:
        KE: "MW Energy Units" (Dalton * nm^2 / fs^2)
      Output units:
        T: K
    */
    KE_to_T = function(totalKEinMWUnits, N) {
      // In 2 dimensions, kT = (2/N_df) * KE

      var N_df = 2 * N,
          averageKEinMWUnits = (2 / N_df) * totalKEinMWUnits,
          averageKEinJoules = constants.convert(averageKEinMWUnits, { from: unit.MW_ENERGY_UNIT, to: unit.JOULE });

      return averageKEinJoules / BOLTZMANN_CONSTANT_IN_JOULES;
    },

    /**
      Convert a temperature in Kelvin to the total kinetic energy in the container of N atoms.

      Input units:
        T: K
      Output units:
        KE: "MW Energy Units" (Dalton * nm^2 / fs^2)
    */
    T_to_KE = function(T, N) {
      var N_df = 2 * N,
          averageKEinJoules  = T * BOLTZMANN_CONSTANT_IN_JOULES,
          averageKEinMWUnits = constants.convert(averageKEinJoules, { from: unit.JOULE, to: unit.MW_ENERGY_UNIT }),
          totalKEinMWUnits = averageKEinMWUnits * N_df / 2;

      return totalKEinMWUnits;
    },

    validateTemperature = function(t) {
      var temperature = parseFloat(t);

      if (isNaN(temperature)) {
        throw new Error("md2d: requested temperature " + t + " could not be understood.");
      }
      if (temperature <= 0) {
        throw new Error("md2d: requested temperature " + temperature + " was less than zero");
      }
      if (temperature === Infinity) {
        throw new Error("md2d: requested temperature was Infinity!");
      }
    },

    copyTypedArray = function(arr) {
      var copy = [];
      for (var i=0,ii=arr.length; i<ii; i++){
        copy[i] = arr[i];
      }
      return copy;
    };

exports.INDICES = INDICES = {
  RADIUS :  0,
  PX     :  1,
  PY     :  2,
  X      :  3,
  Y      :  4,
  VX     :  5,
  VY     :  6,
  SPEED  :  7,
  AX     :  8,
  AY     :  9,
  CHARGE : 10,
  ELEMENT: 11
};

exports.SAVEABLE_INDICES = SAVEABLE_INDICES = ["X", "Y","VX","VY", "CHARGE", "ELEMENT"];

exports.NODE_PROPERTIES_COUNT = NODE_PROPERTIES_COUNT = 12;

exports.makeModel = function() {

  var // the object to be returned
      model,

      // Whether system dimensions have been set. This is only allowed to happen once.
      sizeHasBeenInitialized = false,

      // Whether "atoms" (particles) have been created & initialized. This is only allowed to happen once.
      atomsHaveBeenCreated = false,

      // Whether to simulate Coulomb forces between particles.
      useCoulombInteraction = false,

      // Whether to simulate Lennard Jones forces between particles.
      useLennardJonesInteraction = true,

      // Whether to use the thermostat to maintain the system temperature near T_target.
      useThermostat = false,

      // Whether a transient temperature change is in progress.
      temperatureChangeInProgress = false,

      // Desired system temperature, in Kelvin.
      T_target,

      // Tolerance for (T_actual - T_target) relative to T_target
      tempTolerance = 0.001,

      // System dimensions as [x, y] in nanometers. Default value can be changed until particles are created.
      size = [10, 10],

      // Wall locations in nm
      topwall, rightwall, bottomwall, leftwall,

      // The current model time, in femtoseconds.
      time = 0,

      // The current integration time step, in femtoseconds.
      dt,

      // Square of integration time step, in fs^2.
      dt_sq,

      // The number of molecules in the system.
      N,

      // Total mass of all particles in the system, in Dalton (atomic mass units).
      totalMass,

      // Element properties
      // elements is an array of elements, each one an array of properties
      // For now properties are just defined by index, with no additional lookup for
      // the index (e.g. elements[0][ELEM_MASS_INDEX] for the mass of elem 0). We
      // have few enough properties that we currently don't need this additional lookup.
      // element definition: [ MASS_IN_DALTONS ]
      defaultElements = [
        [ ARGON_MASS_IN_DALTON ]
      ],

      elements = defaultElements,       // set elements to defaults immediately, set later if requested

      // Individual property arrays for the particles. Each is a length-N array.
      radius, px, py, x, y, vx, vy, speed, ax, ay, charge, element,

      // An array of length NODE_PROPERTIES_COUNT which containes the above length-N arrays.
      nodes,

      // The location of the center of mass, in nanometers.
      x_CM, y_CM,

      // Linear momentum of the system, in Dalton * nm / fs.
      px_CM, py_CM,

      // Velocity of the center of mass, in nm / fs.
      vx_CM, vy_CM,

      // Angular momentum of the system wrt its center of mass
      L_CM,

      // (Instantaneous) moment of inertia of the system wrt its center of mass
      I_CM,

      // Angular velocity of the system about the center of mass, in radians / fs.
      // (= angular momentum about CM / instantaneous moment of inertia about CM)
      omega_CM,

      // instantaneous system temperature, in Kelvin
      T,

      // Object containing observations of the sytem (temperature, etc)
      outputState = window.state = {},

      // Cutoff distance beyond which the Lennard-Jones force is clipped to 0.
      cutoffDistance_LJ,

      // Square of cutoff distance; this is a convenience for updatePairwiseAccelerations
      cutoffDistance_LJ_sq,

      // Callback that recalculates cutoffDistance_LJ when the Lennard-Jones sigma parameter changes.
      ljCoefficientsChanged = function(coefficients) {
        cutoffDistance_LJ = coefficients.rmin * 5;
        cutoffDistance_LJ_sq = cutoffDistance_LJ * cutoffDistance_LJ;
      },

      // An object that calculates the magnitude of the Lennard-Jones force or potential at a given distance.
      lennardJones = window.lennardJones = makeLennardJonesCalculator({
        epsilon: ARGON_LJ_EPSILON_IN_EV,
        sigma:   ARGON_LJ_SIGMA_IN_NM
      }, ljCoefficientsChanged),

      // Function that accepts a value T and returns an average of the last n values of T (for some n).
      T_windowed,

      // Dynamically determine an appropriate window size for use when measuring a windowed average of the temperature.
      getWindowSize = function() {
        return useCoulombInteraction ? 1000 : 1000;
      },

      // Whether or not the thermostat is not being used, begins transiently adjusting the system temperature; this
      // causes the adjustTemperature portion of the integration loop to rescale velocities until a windowed average of
      // the temperature comes within `tempTolerance` of `T_target`.
      beginTransientTemperatureChange = function()  {
        temperatureChangeInProgress = true;
        T_windowed = math.getWindowedAverager( getWindowSize() );
      },

      // Calculates & returns instantaneous temperature of the system.
      computeTemperature = function() {
        var twoKE = 0,
            i;

        for (i = 0; i < N; i++) {
          twoKE += elements[element[i]][0] * (vx[i] * vx[i] + vy[i] * vy[i]);
        }
        return KE_to_T( twoKE/2, N );
      },

      // Scales the velocity vector of particle i by `factor`.
      scaleVelocity = function(i, factor) {
        vx[i] *= factor;
        vy[i] *= factor;
      },

      // Adds the velocity vector (vx_t, vy_t) to the velocity vector of particle i
      addVelocity = function(i, vx_t, vy_t) {
        vx[i] += vx_t;
        vy[i] += vy_t;
      },

      // Adds effect of angular velocity omega, relative to (x_CM, y_CM), to the velocity vector of particle i
      addAngularVelocity = function(i, omega) {
        vx[i] -= omega * (y[i] - y_CM);
        vy[i] += omega * (x[i] - x_CM);
      },

      // Subtracts the center-of-mass linear velocity and the system angular velocity from the velocity vectors
      removeTranslationAndRotationFromVelocities = function() {
        for (var i = 0; i < N; i++) {
          addVelocity(i, -vx_CM, -vy_CM);
          addAngularVelocity(i, -omega_CM);
        }
      },

      // Adds the center-of-mass linear velocity and the system angular velocity back into the velocity vectors
      addTranslationAndRotationToVelocities = function() {
        for (var i = 0; i < N; i++) {
          addVelocity(i, vx_CM, vy_CM);
          addAngularVelocity(i, omega_CM);
        }
      },

      // Subroutine that calculates the position and velocity of the center of mass, leaving these in x_CM, y_CM,
      // vx_CM, and vy_CM, and that then computes the system angular velocity around the center of mass, leaving it
      // in omega_CM.
      computeSystemTranslation = function() {
        var x_sum = 0,
            y_sum = 0,
            px_sum = 0,
            py_sum = 0,
            i;

        for (i = 0; i < N; i++) {
          x_sum += x[i];
          y_sum += y[i];
          px_sum += px[i];
          py_sum += py[i];
        }

        x_CM = x_sum / N;
        y_CM = y_sum / N;
        px_CM = px_sum;
        py_CM = py_sum;
        vx_CM = px_sum / totalMass;
        vy_CM = py_sum / totalMass;
      },

      // Subroutine that calculates the angular momentum and moment of inertia around the center of mass, and then
      // uses these to calculate the weighted angular velocity around the center of mass.
      // Updates I_CM, L_CM, and omega_CM.
      // Requires x_CM, y_CM, vx_CM, vy_CM to have been calculated.
      computeSystemRotation = function() {
        var L = 0,
            I = 0,
            mass,
            i;

        for (i = 0; i < N; i++) {
          mass = elements[element[i]][0];
          // L_CM = sum over N of of mr_i x p_i (where r_i and p_i are position & momentum vectors relative to the CM)
          L += mass * cross( x[i]-x_CM, y[i]-y_CM, vx[i]-vx_CM, vy[i]-vy_CM);
          I += mass * sumSquare( x[i]-x_CM, y[i]-y_CM );
        }

        L_CM = L;
        I_CM = I;
        omega_CM = L_CM / I_CM;
      },

      computeCMMotion = function() {
        computeSystemTranslation();
        computeSystemRotation();
      },

      // Calculate x(t+dt, i) from v(t) and a(t)
      updatePosition = function(i) {
        x[i] += vx[i]*dt + 0.5*ax[i]*dt_sq;
        y[i] += vy[i]*dt + 0.5*ay[i]*dt_sq;
      },

      // Constrain particle i to the area between the walls by simulating perfectly elastic collisions with the walls.
      // Note this may change the linear and angular momentum.
      bounceOffWalls = function(i) {
        // Bounce off vertical walls.
        if (x[i] < leftwall) {
          x[i]  = leftwall + (leftwall - x[i]);
          vx[i] *= -1;
        } else if (x[i] > rightwall) {
          x[i]  = rightwall - (x[i] - rightwall);
          vx[i] *= -1;
        }

        // Bounce off horizontal walls
        if (y[i] < bottomwall) {
          y[i]  = bottomwall + (bottomwall - y[i]);
          vy[i] *= -1;
        } else if (y[i] > topwall) {
          y[i]  = topwall - (y[i] - topwall);
          vy[i] *= -1;
        }
      },

      // Half of the update of v(t+dt, i) and p(t+dt, i) using a; during a single integration loop,
      // call once when a = a(t) and once when a = a(t+dt)
      halfUpdateVelocity = function(i) {
        var mass = elements[element[i]][0];
        vx[i] += 0.5*ax[i]*dt;
        px[i] = mass * vx[i];
        vy[i] += 0.5*ay[i]*dt;
        py[i] = mass * vy[i];
      },

      // Accumulate accelerations into a(t+dt, i) and a(t+dt, j) for all pairwise interactions between particles i and j
      // where j < i. Note a(t, i) and a(t, j) (accelerations from the previous time step) should be cleared from arrays
      // ax and ay before calling this function.
      updatePairwiseAccelerations = function(i) {
        var j, dx, dy, r_sq, f_over_r, aPair_over_r, aPair_x, aPair_y, mass_inv = 1/elements[element[i]][0], q_i = charge[i];

        for (j = 0; j < i; j++) {
          dx = x[j] - x[i];
          dy = y[j] - y[i];
          r_sq = dx*dx + dy*dy;

          f_over_r = 0;

          if (useLennardJonesInteraction && r_sq < cutoffDistance_LJ_sq) {
            f_over_r += lennardJones.forceOverDistanceFromSquaredDistance(r_sq);
          }

          if (useCoulombInteraction) {
            f_over_r += coulomb.forceOverDistanceFromSquaredDistance(r_sq, q_i, charge[j]);
          }

          if (f_over_r) {
            aPair_over_r = f_over_r * mass_inv;
            aPair_x = aPair_over_r * dx;
            aPair_y = aPair_over_r * dy;

            ax[i] += aPair_x;
            ay[i] += aPair_y;
            ax[j] -= aPair_x;
            ay[j] -= aPair_y;
          }
        }
      },

      adjustTemperature = function(target, forceAdjustment) {
        var rescalingFactor,
            i;

        if (target == null) target = T_target;

        T = computeTemperature();

        if (temperatureChangeInProgress && Math.abs(T_windowed(T) - target) <= target * tempTolerance) {
          temperatureChangeInProgress = false;
        }

        if (forceAdjustment || useThermostat || temperatureChangeInProgress && T > 0) {
          rescalingFactor = Math.sqrt(target / T);
          for (i = 0; i < N; i++) {
            scaleVelocity(i, rescalingFactor);
          }
          T = target;
        }
      };


  return model = {

    outputState: outputState,

    useCoulombInteraction: function(v) {
      if (v !== useCoulombInteraction) {
        useCoulombInteraction = v;
        beginTransientTemperatureChange();
      }
    },

    useLennardJonesInteraction: function(v) {
      if (v !== useLennardJonesInteraction) {
        useLennardJonesInteraction = v;
        if (useLennardJonesInteraction) {
          beginTransientTemperatureChange();
        }
      }
    },

    useThermostat: function(v) {
      useThermostat = v;
    },

    setTargetTemperature: function(v) {
      validateTemperature(v);
      T_target = v;
    },

    // Our timekeeping is really a convenience for users of this lib, so let them reset time at will
    setTime: function(t) {
      outputState.time = time = t;
    },

    setSize: function(v) {
      // NB. We may want to create a simple state diagram for the md engine (as well as for the 'modeler' defined in
      // lab.molecules.js)
      if (sizeHasBeenInitialized) {
        throw new Error("The molecular model's size has already been set, and cannot be reset.");
      }
      var width  = (v[0] && v[0] > 0) ? v[0] : 10,
          height = (v[1] && v[1] > 0) ? v[1] : 10;
      size = [width, height];
    },

    getSize: function() {
      return [size[0], size[1]];
    },

    setLJEpsilon: function(e) {
      lennardJones.setEpsilon(e);
    },

    getLJEpsilon: function() {
      return lennardJones.coefficients().epsilon;
    },

    setLJSigma: function(s) {
      var i;

      lennardJones.setSigma(s);
      for (var i = 0; i < N; i++) {
        radius[i] = s/2;
      }
    },

    getLJSigma: function() {
      return lennardJones.coefficients().sigma;
    },

    getLJCalculator: function() {
      return lennardJones;
    },

    /*
      Expects an array of element properties such as
      [
        [ mass_of_elem_0 ],
        [ mass_of_elem_1 ]
      ]
    */
    setElements: function(elems) {
      if (atomsHaveBeenCreated) {
        throw new Error("md2d: setElements cannot be called after elements have been created");
      }
      elements = elems;
    },

    // allocates 'nodes' array of arrays, sets number of atoms.
    // Must either pass in a hash that includes X and Y locations of the atoms,
    // or a single number to represent the number of atoms.
    // Note: even if X and Y are passed in, atoms won't be placed until
    // initializeAtomsFromProperties() is called.
    // options:
    //     X: the X locations of the atoms to create
    //     Y: the Y locations of the atoms to create
    //   num: the number of atoms to create
    createAtoms: function(options) {
      var rmin = lennardJones.coefficients().rmin,
          arrayType = (hasTypedArrays && notSafari) ? 'Float32Array' : 'regular',
          uint8ArrayType = (hasTypedArrays && notSafari) ? 'Uint8Array' : 'regular';

      if (atomsHaveBeenCreated) {
        throw new Error("md2d: createAtoms was called even though the particles have already been created for this model instance.");
      }
      atomsHaveBeenCreated = true;
      sizeHasBeenInitialized = true;

      if (typeof options === 'undefined') {
        throw new Error("md2d: createAtoms was called without options specifying the atoms to create.");
      }

      N = (options.X && options.Y) ? options.X.length : options.num;

      if (typeof N === 'undefined') {
        throw new Error("md2d: createAtoms was called without the required 'N' option specifying the number of atoms to create.");
      }
      if (N !== Math.floor(N)) {
        throw new Error("md2d: createAtoms was passed a non-integral 'N' option.");
      }
      if (N < N_MIN) {
        throw new Error("md2d: create Atoms was passed an 'N' option less than the minimum allowable value N_MIN = " + N_MIN + ".");
      }
      if (N > N_MAX) {
        throw new Error("md2d: create Atoms was passed an 'N' option greater than the maximum allowable value N_MAX = " + N_MAX + ".");
      }

      nodes  = model.nodes   = arrays.create(NODE_PROPERTIES_COUNT, null, 'regular');

      radius = model.radius = nodes[INDICES.RADIUS] = arrays.create(N, 0.5 * rmin, arrayType );
      px     = model.px     = nodes[INDICES.PX]     = arrays.create(N, 0, arrayType);
      py     = model.py     = nodes[INDICES.PY]     = arrays.create(N, 0, arrayType);
      x      = model.x      = nodes[INDICES.X]      = arrays.create(N, 0, arrayType);
      y      = model.y      = nodes[INDICES.Y]      = arrays.create(N, 0, arrayType);
      vx     = model.vx     = nodes[INDICES.VX]     = arrays.create(N, 0, arrayType);
      vy     = model.vy     = nodes[INDICES.VY]     = arrays.create(N, 0, arrayType);
      speed  = model.speed  = nodes[INDICES.SPEED]  = arrays.create(N, 0, arrayType);
      ax     = model.ax     = nodes[INDICES.AX]     = arrays.create(N, 0, arrayType);
      ay     = model.ay     = nodes[INDICES.AY]     = arrays.create(N, 0, arrayType);
      charge = model.charge = nodes[INDICES.CHARGE] = arrays.create(N, 0, arrayType);

      // NOTE, this is a Uint8Array for now, but it's not clear if this is the best pattern
      // because Uint8Arrays length cannot be changed. Right now we never add or remove atoms
      // from the model without re-creating the atom arrays, but that might change in the future.
      element = model.element = nodes[INDICES.ELEMENT] = arrays.create(N, 0, uint8ArrayType);
    },

    // Sets the X, Y, VX, VY and ELEMENT properties of the atoms
    initializeAtomsFromProperties: function(props) {
<<<<<<< HEAD
      var i, ii;
=======
      var cumulativeTotalMass = 0,
          i, ii;
>>>>>>> 12184e67

      if (!(props.X && props.Y)) {
        throw new Error("md2d: initializeAtomsFromProperties must specify at minimum X and Y locations.");
      }

      if (!(props.VX && props.VY)) {
        // We may way to support authored locations with random velocities in the future
        throw new Error("md2d: For now, velocities must be set when locations are set.");
      }

      for (i=0, ii=N; i<ii; i++){
        x[i] = props.X[i];
        y[i] = props.Y[i];
        vx[i] = props.VX[i];
        vy[i] = props.VY[i];
        speed[i]  = Math.sqrt(vx[i] * vx[i] + vy[i] * vy[i]);
      }

      if (props.CHARGE) {
        for (i=0, ii=N; i<ii; i++){
          charge[i] = props.CHARGE[i];
        }
      }

<<<<<<< HEAD
      // Publish the current state
      T = computeTemperature();
=======
      if (props.ELEMENT) {
        for (i=0, ii=N; i<ii; i++){
          element[i] = props.ELEMENT[i];
          cumulativeTotalMass += elements[element[i]][0];
        }
      } else {
        cumulativeTotalMass = N * elements[0][0];
      }
      totalMass = model.totalMass = cumulativeTotalMass;

>>>>>>> 12184e67
      model.computeOutputState();
    },

    initializeAtomsRandomly: function(options) {

      var temperature = options.temperature || 100,  // if not requested, just need any number

<<<<<<< HEAD
=======
          k_inJoulesPerKelvin = constants.BOLTZMANN_CONSTANT.as(unit.JOULES_PER_KELVIN),

          mass, mass_in_kg, v0_MKS, v0,

>>>>>>> 12184e67
          nrows = Math.floor(Math.sqrt(N)),
          ncols = Math.ceil(N/nrows),

          i, r, c, rowSpacing, colSpacing,
<<<<<<< HEAD
          vMagnitude, vDirection;
=======
          vMagnitude, vDirection,
          rescalingFactor,
          cumulativeTotalMass = 0;
>>>>>>> 12184e67

      validateTemperature(temperature);

      colSpacing = size[0] / (1+ncols);
      rowSpacing = size[1] / (1+nrows);

      // Arrange molecules in a lattice. Not guaranteed to have CM exactly on center, and is an artificially low-energy
      // configuration. But it works OK for now.
      i = -1;

      for (r = 1; r <= nrows; r++) {
        for (c = 1; c <= ncols; c++) {
          i++;
          if (i === N) break;

          x[i] = c*colSpacing;
          y[i] = r*rowSpacing;

<<<<<<< HEAD
          vMagnitude = math.normal(1, 1/4);
          vDirection = 2 * Math.random() * Math.PI;
          vx[i] = vMagnitude * Math.cos(vDirection);
          px[i] = mass[i] * vx[i];
          vy[i] = vMagnitude * Math.sin(vDirection);
          py[i] = mass[i] * vy[i];
=======
          // Randomize velocities, exactly balancing the motion of the center of mass by making the second half of the
          // set of atoms have the opposite velocities of the first half. (If the atom number is odd, the "odd atom out"
          // should have 0 velocity).
          //
          // Note that although the instantaneous temperature will be 'temperature' exactly, the temperature will quickly
          // settle to a lower value because we are initializing the atoms spaced far apart, in an artificially low-energy
          // configuration.

          if (i < Math.floor(N/2)) {      // 'middle' atom will have 0 velocity

            // Note kT = m<v^2>/2 because there are 2 degrees of freedom per atom, not 3
            // TODO: define constants to avoid unnecesssary conversions below.
            mass = elements[element[i]][0];
            mass_in_kg = constants.convert(mass, { from: unit.DALTON, to: unit.KILOGRAM });
            v0_MKS = Math.sqrt(2 * k_inJoulesPerKelvin * temperature / mass_in_kg);
            v0 = constants.convert(v0_MKS, { from: unit.METERS_PER_SECOND, to: unit.MW_VELOCITY_UNIT });

            vMagnitude = math.normal(v0, v0/4);
            vDirection = 2 * Math.random() * Math.PI;
            vx[i] = vMagnitude * Math.cos(vDirection);
            px[i] = mass * vx[i];
            vy[i] = vMagnitude * Math.sin(vDirection);
            py[i] = mass * vy[i];

            vx[N-i-1] = -vx[i];
            px[N-i-1] = elements[element[N-i-1]][0] * vx[N-i-1];
            vy[N-i-1] = -vy[i];
            py[N-i-1] = elements[element[N-i-1]][0] * vy[N-i-1];
          }
>>>>>>> 12184e67

          ax[i] = 0;
          ay[i] = 0;

          speed[i]  = Math.sqrt(vx[i] * vx[i] + vy[i] * vy[i]);
          charge[i] = 2*(i%2)-1;      // alternate negative and positive charges

          element[i] = Math.floor(Math.random() * elements.length);     // random element

          cumulativeTotalMass += elements[element[i]][0];
        }
      }

<<<<<<< HEAD
      // now, remove all translation of the center of mass and rotation about the center of mass
=======
      totalMass = model.totalMass = cumulativeTotalMass;

      // Compute linear and angular velocity of CM, compute temperature, and publish output state:
>>>>>>> 12184e67
      computeCMMotion();
      removeTranslationAndRotationFromVelocities();

      // Scale randomized velocities to match the desired initial temperature.
      //
      // Note that although the instantaneous temperature will be 'temperature' exactly, the temperature will quickly
      // settle to a lower value because we are initializing the atoms spaced far apart, in an artificially low-energy
      // configuration.
      //
      adjustTemperature(temperature, true);

      // Publish the current state
      T = computeTemperature();
      model.computeOutputState();
    },


    relaxToTemperature: function(T) {
      if (T != null) T_target = T;

      validateTemperature(T_target);

      beginTransientTemperatureChange();
      while (temperatureChangeInProgress) {
        model.integrate();
      }
    },


    integrate: function(duration, opt_dt) {

      if (!atomsHaveBeenCreated) {
        throw new Error("md2d: integrate called before atoms created.");
      }

      // FIXME. Recommended timestep for accurate simulation is τ/200
      // using rescaled t where t → τ(mσ²/ϵ)^½  (~= 1 ps for argon)
      // This is hardcoded below for the "Argon" case by setting dt = 5 fs:

      if (duration == null)  duration = 250;  // how much time to integrate over, in fs

      dt = opt_dt || 1;
      dt_sq = dt*dt;                      // time step, squared

      leftwall   = radius[0];
      bottomwall = radius[0];
      rightwall  = size[0] - radius[0];
      topwall    = size[1] - radius[0];

      var t_start = time,
          n_steps = Math.floor(duration/dt),  // number of steps
          iloop,
          i;

      for (iloop = 1; iloop <= n_steps; iloop++) {
        time = t_start + iloop*dt;

        for (i = 0; i < N; i++) {
          // Update r(t+dt) using v(t) and a(t)
          updatePosition(i);
          bounceOffWalls(i);

          // First half of update of v(t+dt, i), using v(t, i) and a(t, i)
          halfUpdateVelocity(i);

          // Zero out a(t, i) for accumulation of a(t+dt, i)
          ax[i] = ay[i] = 0;

          // Accumulate accelerations for time t+dt into a(t+dt, k) for k <= i. Note that a(t+dt, i) won't be
          // usable until this loop completes; it won't have contributions from a(t+dt, k) for k > i
          updatePairwiseAccelerations(i);
        }

        for (i = 0; i < N; i++) {
          // Second half of update of v(t+dt, i) using first half of update and a(t+dt, i)
          halfUpdateVelocity(i);

          // Now that we have velocity, update speed
          speed[i] = Math.sqrt(vx[i]*vx[i] + vy[i]*vy[i]);
        }

        adjustTemperature();
      } // end of integration loop

      model.computeOutputState();
    },

    computeOutputState: function() {
      var i, j,
          dx, dy,
          r_sq,
          KEinMWUnits,       // total kinetic energy, in MW units
          PE;                // potential energy, in eV

      // Calculate potentials in eV. Note that we only want to do this once per call to integrate(), not once per
      // integration loop!
      PE = 0;
      KEinMWUnits = 0;

      for (i = 0; i < N; i++) {
<<<<<<< HEAD
        KEinMWUnits += 0.5 * mass[i] * (vx[i] * vx[i] + vy[i] * vy[i]);
=======
        realKEinMWUnits += 0.5 * elements[element[i]][0] * (vx[i] * vx[i] + vy[i] * vy[i]);
>>>>>>> 12184e67
        for (j = i+1; j < N; j++) {
          dx = x[j] - x[i];
          dy = y[j] - y[i];

          r_sq = dx*dx + dy*dy;

          // report total potentials as POSITIVE, i.e., - the value returned by potential calculators
          if (useLennardJonesInteraction ) {
            PE += -lennardJones.potentialFromSquaredDistance(r_sq);
          }
          if (useCoulombInteraction) {
            PE += -coulomb.potential(Math.sqrt(r_sq), charge[i], charge[j]);
          }
        }
      }

      // State to be read by the rest of the system:
      outputState.time     = time;
      outputState.pressure = 0;// (time - t_start > 0) ? pressure / (time - t_start) : 0;
      outputState.PE       = PE;
      outputState.KE       = constants.convert(KEinMWUnits, { from: unit.MW_ENERGY_UNIT, to: unit.EV });
      outputState.T        = T;
      outputState.pCM      = [px_CM, py_CM];
      outputState.CM       = [x_CM, y_CM];
      outputState.vCM      = [vx_CM, vy_CM];
      outputState.omega_CM = omega_CM;
    },

    serialize: function() {
      var serializedData = {},
          prop,
          array,
          i, ii;
      for (i=0, ii=SAVEABLE_INDICES.length; i<ii; i++) {
        prop = SAVEABLE_INDICES[i];
        array = nodes[INDICES[prop]];
        serializedData[prop] = array.slice ? array.slice() : copyTypedArray(array);
      }
      return serializedData;
    }
  };
};<|MERGE_RESOLUTION|>--- conflicted
+++ resolved
@@ -506,7 +506,7 @@
       var i;
 
       lennardJones.setSigma(s);
-      for (var i = 0; i < N; i++) {
+      for (i = 0; i < N; i++) {
         radius[i] = s/2;
       }
     },
@@ -594,12 +594,8 @@
 
     // Sets the X, Y, VX, VY and ELEMENT properties of the atoms
     initializeAtomsFromProperties: function(props) {
-<<<<<<< HEAD
-      var i, ii;
-=======
       var cumulativeTotalMass = 0,
           i, ii;
->>>>>>> 12184e67
 
       if (!(props.X && props.Y)) {
         throw new Error("md2d: initializeAtomsFromProperties must specify at minimum X and Y locations.");
@@ -624,10 +620,6 @@
         }
       }
 
-<<<<<<< HEAD
-      // Publish the current state
-      T = computeTemperature();
-=======
       if (props.ELEMENT) {
         for (i=0, ii=N; i<ii; i++){
           element[i] = props.ELEMENT[i];
@@ -638,32 +630,19 @@
       }
       totalMass = model.totalMass = cumulativeTotalMass;
 
->>>>>>> 12184e67
+      // Publish the current state
+      T = computeTemperature();
       model.computeOutputState();
     },
 
     initializeAtomsRandomly: function(options) {
 
       var temperature = options.temperature || 100,  // if not requested, just need any number
-
-<<<<<<< HEAD
-=======
-          k_inJoulesPerKelvin = constants.BOLTZMANN_CONSTANT.as(unit.JOULES_PER_KELVIN),
-
-          mass, mass_in_kg, v0_MKS, v0,
-
->>>>>>> 12184e67
           nrows = Math.floor(Math.sqrt(N)),
           ncols = Math.ceil(N/nrows),
 
           i, r, c, rowSpacing, colSpacing,
-<<<<<<< HEAD
           vMagnitude, vDirection;
-=======
-          vMagnitude, vDirection,
-          rescalingFactor,
-          cumulativeTotalMass = 0;
->>>>>>> 12184e67
 
       validateTemperature(temperature);
 
@@ -674,6 +653,7 @@
       // configuration. But it works OK for now.
       i = -1;
 
+      totalMass = 0;
       for (r = 1; r <= nrows; r++) {
         for (c = 1; c <= ncols; c++) {
           i++;
@@ -682,44 +662,12 @@
           x[i] = c*colSpacing;
           y[i] = r*rowSpacing;
 
-<<<<<<< HEAD
           vMagnitude = math.normal(1, 1/4);
           vDirection = 2 * Math.random() * Math.PI;
           vx[i] = vMagnitude * Math.cos(vDirection);
-          px[i] = mass[i] * vx[i];
+          px[i] = elements[element[i]][0] * vx[i];
           vy[i] = vMagnitude * Math.sin(vDirection);
-          py[i] = mass[i] * vy[i];
-=======
-          // Randomize velocities, exactly balancing the motion of the center of mass by making the second half of the
-          // set of atoms have the opposite velocities of the first half. (If the atom number is odd, the "odd atom out"
-          // should have 0 velocity).
-          //
-          // Note that although the instantaneous temperature will be 'temperature' exactly, the temperature will quickly
-          // settle to a lower value because we are initializing the atoms spaced far apart, in an artificially low-energy
-          // configuration.
-
-          if (i < Math.floor(N/2)) {      // 'middle' atom will have 0 velocity
-
-            // Note kT = m<v^2>/2 because there are 2 degrees of freedom per atom, not 3
-            // TODO: define constants to avoid unnecesssary conversions below.
-            mass = elements[element[i]][0];
-            mass_in_kg = constants.convert(mass, { from: unit.DALTON, to: unit.KILOGRAM });
-            v0_MKS = Math.sqrt(2 * k_inJoulesPerKelvin * temperature / mass_in_kg);
-            v0 = constants.convert(v0_MKS, { from: unit.METERS_PER_SECOND, to: unit.MW_VELOCITY_UNIT });
-
-            vMagnitude = math.normal(v0, v0/4);
-            vDirection = 2 * Math.random() * Math.PI;
-            vx[i] = vMagnitude * Math.cos(vDirection);
-            px[i] = mass * vx[i];
-            vy[i] = vMagnitude * Math.sin(vDirection);
-            py[i] = mass * vy[i];
-
-            vx[N-i-1] = -vx[i];
-            px[N-i-1] = elements[element[N-i-1]][0] * vx[N-i-1];
-            vy[N-i-1] = -vy[i];
-            py[N-i-1] = elements[element[N-i-1]][0] * vy[N-i-1];
-          }
->>>>>>> 12184e67
+          py[i] = elements[element[i]][0] * vy[i];
 
           ax[i] = 0;
           ay[i] = 0;
@@ -729,17 +677,11 @@
 
           element[i] = Math.floor(Math.random() * elements.length);     // random element
 
-          cumulativeTotalMass += elements[element[i]][0];
-        }
-      }
-
-<<<<<<< HEAD
+          totalMass += elements[element[i]][0];
+        }
+      }
+
       // now, remove all translation of the center of mass and rotation about the center of mass
-=======
-      totalMass = model.totalMass = cumulativeTotalMass;
-
-      // Compute linear and angular velocity of CM, compute temperature, and publish output state:
->>>>>>> 12184e67
       computeCMMotion();
       removeTranslationAndRotationFromVelocities();
 
@@ -840,11 +782,7 @@
       KEinMWUnits = 0;
 
       for (i = 0; i < N; i++) {
-<<<<<<< HEAD
-        KEinMWUnits += 0.5 * mass[i] * (vx[i] * vx[i] + vy[i] * vy[i]);
-=======
-        realKEinMWUnits += 0.5 * elements[element[i]][0] * (vx[i] * vx[i] + vy[i] * vy[i]);
->>>>>>> 12184e67
+        KEinMWUnits += 0.5 * elements[element[i]][0] * (vx[i] * vx[i] + vy[i] * vy[i]);
         for (j = i+1; j < N; j++) {
           dx = x[j] - x[i];
           dy = y[j] - y[i];
