--- conflicted
+++ resolved
@@ -6,20 +6,12 @@
 var labMetaData = {
       interactive: requirejs('common/controllers/interactive-metadata'),
       models: {
-<<<<<<< HEAD
-        "md2d":             requirejs('md2d/models/metadata'),
-        "energy2d":         requirejs('energy2d/metadata'),
-        "sensor":           requirejs('sensor/metadata'),
-        "signal-generator": requirejs('signal-generator/metadata'),
-        "iframe-model":     requirejs('iframe-model/metadata'),
-        "solar-system":     requirejs('solar-system/models/metadata')
-=======
         "md2d":             requirejs('models/md2d/models/metadata'),
         "energy2d":         requirejs('models/energy2d/metadata'),
         "sensor":           requirejs('models/sensor/metadata'),
         "signal-generator": requirejs('models/signal-generator/metadata'),
+        "iframe-model":     requirejs('iframe-model/metadata'),
         "solar-system":     requirejs('models/solar-system/models/metadata')
->>>>>>> 9f600ffd
       }
     };
 
