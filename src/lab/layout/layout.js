// ------------------------------------------------------------
//
//   Screen Layout
//
// ------------------------------------------------------------

layout = { version: "0.0.1" };

layout.selection = "";

layout.display = {};

layout.canonical = {
  width:  1280,
  height: 800
};

layout.regular_display = false;

layout.not_rendered = true;
layout.fontsize = false;
layout.cancelFullScreen = false;
layout.screen_factor = 1;
layout.checkbox_factor = 1.1;
layout.checkbox_scale = 1.1;
layout.fullScreenRender = false;

layout.canonical.width  = 1280;
layout.canonical.height = 800;

layout.getDisplayProperties = function(obj) {
  if (!arguments.length) {
    var obj = {};
  }
  obj.screen = {
      width:  screen.width,
      height: screen.height
  };
  obj.client = {
      width:  document.body.clientWidth,
      height: document.body.clientHeight
  };
  obj.window = {
      width:  document.width,
      height: document.height
  };
  obj.page = {
      width: layout.getPageWidth(),
      height: layout.getPageHeight()
  };
  obj.screen_factor_width  = obj.page.width / layout.canonical.width;
  obj.screen_factor_height = obj.page.height / layout.canonical.height;
  obj.emsize = Math.min(obj.screen_factor_width * 1.1, obj.screen_factor_height);
  return obj;
};

layout.screenEqualsPage = function() {
  return ((layout.display.screen.width  === layout.display.page.width) ||
          (layout.display.screen.height === layout.display.page.height))
};

layout.checkForResize = function() {
  if ((layout.display.screen.width  != screen.width) ||
      (layout.display.screen.height != screen.height) ||
      (layout.display.window.width  != document.width) ||
      (layout.display.window.height != document.height)) {
    layout.setupScreen();
  }
};

<<<<<<< HEAD
layout.setupScreen = function(viewLists, forceRender) {
  var fullscreen = document.fullScreen ||
=======
layout.views = {};

layout.addView = function(type, view) {
  if (!layout.views[type]) {
    layout.views[type] = [];
  }
  layout.views[type].push(view);
};

layout.setView = function(type, viewArray) {
  layout.views[type] = viewArray;
};

layout.setupScreen = function() {
  var viewLists  = layout.views,
      fullscreen = document.fullScreen ||
>>>>>>> 605fb472
                   document.webkitIsFullScreen ||
                   document.mozFullScreen;

  if (forceRender) {
    layout.not_rendered = true;
  }

  layout.display = layout.getDisplayProperties();

  if (!layout.regular_display) {
    layout.regular_display = layout.getDisplayProperties();
  }


  if(fullscreen || layout.fullScreenRender  || layout.screenEqualsPage()) {
    layout.fullScreenRender = true;
    layout.screen_factor_width  = layout.display.page.width / layout.canonical.width;
    layout.screen_factor_height = layout.display.page.height / layout.canonical.height;
    layout.screen_factor = layout.screen_factor_height;
    layout.checkbox_factor = Math.max(0.8, layout.checkbox_scale * layout.screen_factor);
    layout.bodycss.style.fontSize = layout.screen_factor + 'em';
    layout.not_rendered = true;
    switch (layout.selection) {

      // fluid layout
      case "simple-screen":
      if (layout.not_rendered) {
        setupSimpleFullScreenMoleculeContainer();
      }
      break;

      // only fluid on page load (and when resizing on trnasition to and from full-screen)
      case "simple-static-screen":
      if (layout.not_rendered) {
        setupSimpleFullScreenMoleculeContainer();
      }
      break;

      // fluid (but normally the iframe doesn't expose the full-screen action)
      case "simple-iframe":
      setupSimpleFullScreenMoleculeContainer();
      setupFullScreenDescriptionRight();
      break;

      // fluid layout
      case "compare-screen":
      var emsize = Math.min(layout.screen_factor_width * 1.1, layout.screen_factor_height);
      layout.bodycss.style.fontSize = emsize + 'em';
      compareScreen();
      layout.not_rendered = false;
      break;

      // only fluid on page load (and when resizing on trnasition to and from full-screen)
      default:
      if (layout.not_rendered) {
        setupFullScreen();
      }
      break;
    }
  } else {
    if (layout.cancelFullScreen || layout.fullScreenRender) {
      layout.cancelFullScreen = false;
      layout.fullScreenRender = false;
      layout.not_rendered = true;
      layout.regular_display = layout.previous_display;
    } else {
      layout.regular_display = layout.getDisplayProperties();
    }
    layout.screen_factor_width  = layout.display.page.width / layout.canonical.width;
    layout.screen_factor_height = layout.display.page.height / layout.canonical.height;
    layout.screen_factor = layout.screen_factor_height;
    layout.checkbox_factor = Math.max(0.8, layout.checkbox_scale * layout.screen_factor);
    switch (layout.selection) {

      // fluid layout
      case "simple-screen":
      var emsize = Math.min(layout.screen_factor_width * 1.1, layout.screen_factor_height);
      layout.bodycss.style.fontSize = emsize + 'em';
      simpleScreen();
      break;

      // only fluid on page load (and when resizing on trnasition to and from full-screen)
      case "simple-static-screen":
      if (layout.not_rendered) {
        var emsize = Math.min(layout.screen_factor_width * 1.1, layout.screen_factor_height);
        layout.bodycss.style.fontSize = emsize + 'em';
        simpleStaticScreen();
        layout.not_rendered = false;
      }
      break;

      // fluid layout
      case "simple-iframe":
      var emsize = Math.min(layout.screen_factor_width * 1.5, layout.screen_factor_height);
      layout.bodycss.style.fontSize = emsize + 'em';
      setupSimpleIFrameScreen();
      break;

      // only fluid on page load (and when resizing on trnasition to and from full-screen)
      case "full-static-screen":
      if (layout.not_rendered) {
        var emsize = Math.min(layout.screen_factor_width * 1.5, layout.screen_factor_height);
        layout.bodycss.style.fontSize = emsize + 'em';
        regularScreen();
        layout.not_rendered = false;
      }
      break;

      // fluid layout
      case "compare-screen":
      var emsize = Math.min(layout.screen_factor_width * 1.1, layout.screen_factor_height);
      layout.bodycss.style.fontSize = emsize + 'em';
      compareScreen();
      break;

      default:
      layout.bodycss.style.fontSize = layout.screen_factor + 'em';
      setupRegularScreen();
      break;
    }
    layout.regular_display = layout.getDisplayProperties();
  }
  if (layout.transform) {
    $('input[type=checkbox]').css(layout.transform, 'scale(' + layout.checkbox_factor + ',' + layout.checkbox_factor + ')');
  }

  layout.setupTemperature(model);
  if (layout.temperature_control_checkbox) {
    model.addPropertiesListener(["temperature_control"], layout.temperatureControlUpdate);
    layout.temperatureControlUpdate();
  }

  var benchmarks_table = document.getElementById("benchmarks-table");
  if (benchmarks_table) {
    benchmarks_table.style.display = "none";
  }

  //
  // Regular Screen Layout
  //
  function regularScreen() {
    var i, width, height, mcsize,
        rightHeight, rightHalfWidth, rightQuarterWidth,
        widthToPageRatio, modelAspectRatio,
        pageWidth = layout.display.page.width,
        pageHeight = layout.display.page.height;

    mcsize = viewLists.moleculeContainers[0].scale();
    modelAspectRatio = mcsize[0] / mcsize[1];
    widthToPageRatio = mcsize[0] / pageWidth;
    width = pageWidth * 0.46;
    height = width * 1/modelAspectRatio;
    if (height > pageHeight*0.70) {
      height = pageHeight * 0.70;
      width * height * modelAspectRatio;
    }
    // HACK that will normally only work with one moleculeContainer
    // or if all the moleculeContainers end up the same width
    i = -1;  while(++i < viewLists.moleculeContainers.length) {
      viewLists.moleculeContainers[i].resize(width, height);
    }
    rightQuarterWidth = (pageWidth - width) * 0.415;
    rightHeight = height * 0.42;
    i = -1;  while(++i < viewLists.potentialCharts.length) {
      viewLists.potentialCharts[i].resize(rightQuarterWidth, rightHeight);
    }
    i = -1;  while(++i < viewLists.speedDistributionCharts.length) {
      viewLists.speedDistributionCharts[i].resize(rightQuarterWidth, rightHeight);
    }
    rightHalfWidth = (pageWidth - width) * 0.86;
    rightHeight = height * 0.57;
    i = -1;  while(++i < viewLists.energyCharts.length) {
      viewLists.energyCharts[i].resize(rightHalfWidth, rightHeight);
    }
  }

  //
  // Compare Screen Layout
  //
  function compareScreen() {
    var i, width, height, mcsize, modelAspectRatio,
        pageWidth = layout.display.page.width,
        pageHeight = layout.display.page.height;

    mcsize = viewLists.moleculeContainers[0].scale();
    modelAspectRatio = mcsize[0] / mcsize[1];
    width = pageWidth * 0.44;
    height = width * 1/modelAspectRatio;
    // HACK that will normally only work with one moleculeContainer
    // or if all the moleculeContainers end up the same width
    i = -1;  while(++i < viewLists.moleculeContainers.length) {
      viewLists.moleculeContainers[i].resize(width, height);
    }
    if (viewLists.appletContainers) {
      i = -1;  while(++i < viewLists.appletContainers.length) {
        viewLists.appletContainers[i].resize(width, height);
      }
    }
  }

  //
  // Full Screen Layout
  //
  function setupFullScreen() {
    var i, width, height, mcsize,
        rightHeight, rightHalfWidth, rightQuarterWidth,
        widthToPageRatio, modelAspectRatio,
        pageWidth = layout.display.page.width,
        pageHeight = layout.display.page.height;

    mcsize = viewLists.moleculeContainers[0].scale();
    modelAspectRatio = mcsize[0] / mcsize[1];
    widthToPageRatio = mcsize[0] / pageWidth;
    width = pageWidth * 0.46;
    height = width * 1/modelAspectRatio;
    if (height > pageHeight*0.70) {
      height = pageHeight * 0.70;
      width * height * modelAspectRatio;
    }
    i = -1;  while(++i < viewLists.moleculeContainers.length) {
      viewLists.moleculeContainers[i].resize(width, height);
    }
    rightQuarterWidth = (pageWidth - width) * 0.41;
    rightHeight = height * 0.42;
    i = -1;  while(++i < viewLists.potentialCharts.length) {
      viewLists.potentialCharts[i].resize(rightQuarterWidth, rightHeight);
    }
    i = -1;  while(++i < viewLists.speedDistributionCharts.length) {
      viewLists.speedDistributionCharts[i].resize(rightQuarterWidth, rightHeight);
    }
    rightHalfWidth = (pageWidth - width) * 0.86;
    rightHeight = height * 0.57;
    i = -1;  while(++i < viewLists.energyCharts.length) {
      viewLists.energyCharts[i].resize(rightHalfWidth, rightHeight);
    }
  }

  //
  // Simple Screen Layout
  //
  function simpleScreen() {
    var i, width, height, mcsize, widthToPageRatio;

    height = Math.min(layout.display.page.height * 0.50, layout.display.page.width * 0.53);
    viewLists.moleculeContainers[0].resize(height, height);
    mcsize = viewLists.moleculeContainers[0].scale();
    widthToPageRatio = mcsize[0] / layout.display.page.width;
    if (widthToPageRatio > 0.53) {
      height *= (0.53 / widthToPageRatio);
      viewLists.moleculeContainers[0].resize(height, height);
    }
    viewLists.thermometers[0].resize();
  }

  //
  // Simple Static Screen Layout
  //
  function simpleStaticScreen() {
    var i, width, height, mcsize, widthToPageRatio,
        description_right = document.getElementById("description-right");

    height = Math.min(layout.display.page.height * 0.70, layout.display.page.width * 0.53);
    viewLists.moleculeContainers[0].resize(height, height);
    mcsize = viewLists.moleculeContainers[0].scale();
    widthToPageRatio = mcsize[0] / layout.display.page.width;
    if (widthToPageRatio > 0.53) {
      height *= (0.53 / widthToPageRatio);
      viewLists.moleculeContainers[0].resize(height, height);
      // if (description_right !== null) {
      //   description_right.style.width = (layout.display.page.width - mcsize[0]) * 0.50 + "px";
      // }
    }
    viewLists.thermometers[0].resize();
  }

  //
  // Simple iframe Screen Layout
  //
  function setupSimpleIFrameScreen() {
    var i, width, height, mcsize,
        rightHeight, rightHalfWidth, rightQuarterWidth,
        widthToPageRatio, modelAspectRatio,
        pageWidth = layout.display.page.width,
        pageHeight = layout.display.page.height;

    mcsize = viewLists.moleculeContainers[0].scale();
    modelAspectRatio = mcsize[0] / mcsize[1];
    widthToPageRatio = mcsize[0] / pageWidth;
    width = pageWidth * 0.80;
    height = width * 1/modelAspectRatio;
    if (height > pageHeight * 0.80) {
      height = pageHeight * 0.80;
      width * height * modelAspectRatio;
    }
    viewLists.moleculeContainers[0].resize(width, height);
    mcsize = viewLists.moleculeContainers[0].scale();
    viewLists.thermometers[0].resize();
  }

  //
  // Simple Full Screen Layout
  //
  function setupSimpleFullScreenMoleculeContainer() {
    var height = layout.display.page.height * 0.70;
    viewLists.moleculeContainers[0].resize(height, height);
  }

  function setupFullScreenDescriptionRight() {
    var description_right = document.getElementById("description-right");
    if (description_right !== null) {
      // description_right.style.width = layout.display.window.width * 0.30 +"px";
    }
  }
};

layout.getStyleForSelector = function(selector) {
  var rules, rule_lists = document.styleSheets;
  for(var i = 0; i < rule_lists.length; i++) {
    if (rule_lists[i]) {
      try {
         rules = rule_lists[i].rules || rule_lists[i].cssRules;
         if (rules) {
           for(var j = 0; j < rules.length; j++) {
             if (rules[j].selectorText == selector) {
               return rules[j];
             }
           }
         }
      }
      catch (e) {
      }
    }
  }
  return false;
};

// Adapted from getPageSize() by quirksmode.com
layout.getPageHeight = function() {
  var windowHeight;
  if (self.innerHeight) { // all except Explorer
    windowHeight = self.innerHeight;
  } else if (document.documentElement && document.documentElement.clientHeight) {
    windowHeight = document.documentElement.clientHeight;
  } else if (document.body) { // other Explorers
    windowHeight = layout.display.window.height;
  }
  return windowHeight;
};

layout.getPageWidth = function() {
  var windowWidth;
  if (self.innerWidth) { // all except Explorer
    windowWidth = self.innerWidth;
  } else if (document.documentElement && document.documentElement.clientWidth) {
    windowWidth = document.documentElement.clientWidth;
  } else if (document.body) { // other Explorers
    windowWidth = window.width;
  }
  return windowWidth;
};

// http://www.zachstronaut.com/posts/2009/02/17/animate-css-transforms-firefox-webkit.html
layout.getTransformProperty = function(element) {
    // Note that in some versions of IE9 it is critical that
    // msTransform appear in this list before MozTransform
    var properties = [
        'transform',
        'WebkitTransform',
        'msTransform',
        'MozTransform',
        'OTransform'
    ];
    var p;
    if (element) {
      while (p = properties.shift()) {
          if (typeof element.style[p] != 'undefined') {
              return p;
          }
      }
    }
    return false;
};

var description_right = document.getElementById("description-right");
if (description_right !== null) {
  layout.fontsize = parseInt(layout.getStyleForSelector("#description-right").style.fontSize);
}

layout.bodycss = layout.getStyleForSelector("body");
layout.transform = layout.getTransformProperty(document.body);
<|MERGE_RESOLUTION|>--- conflicted
+++ resolved
@@ -68,10 +68,6 @@
   }
 };
 
-<<<<<<< HEAD
-layout.setupScreen = function(viewLists, forceRender) {
-  var fullscreen = document.fullScreen ||
-=======
 layout.views = {};
 
 layout.addView = function(type, view) {
@@ -85,10 +81,9 @@
   layout.views[type] = viewArray;
 };
 
-layout.setupScreen = function() {
+layout.setupScreen = function(forceRender) {
   var viewLists  = layout.views,
       fullscreen = document.fullScreen ||
->>>>>>> 605fb472
                    document.webkitIsFullScreen ||
                    document.mozFullScreen;
 
