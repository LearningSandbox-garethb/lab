/*global define: false */

define(function (require){
  var structuredClone = require('iframe-phone/structured-clone');

  return function IFramePhone(iframe, afterConnectedCallback, modelLoadedCallback) {
    var selfOrigin   = window.location.href.match(/(.*?\/\/.*?)\//)[1],
        postMessageQueue = [],
        connected = false,
        handlers = {};

    function getIframeOrigin() {
      return iframe.src.match(/(.*?\/\/.*?)\//)[1];
    }

    function post(type, content) {
      var message;
      // Message object can be constructed from 'type' and 'content' arguments or it can be passed
      // as the first argument.
      if (arguments.length === 1 && typeof type === 'object' && typeof type.type === 'string') {
        message = type;
      } else {
        message = {
          type: type,
          content: content
        };
      }
      if (connected) {
        // if we are laready connected ... send the message
        message.origin = selfOrigin;
        // See http://dev.opera.com/articles/view/window-postmessage-messagechannel/#crossdoc
        //     https://github.com/Modernizr/Modernizr/issues/388
        //     http://jsfiddle.net/ryanseddon/uZTgD/2/
        if (structuredClone.supported()) {
          iframe.contentWindow.postMessage(message, getIframeOrigin());
        } else {
          iframe.contentWindow.postMessage(JSON.stringify(message), getIframeOrigin());
        }
      } else {
        // else queue up the messages to send after connection complete.
        postMessageQueue.push(message);
      }
    }

    function addListener(messageName, func) {
      handlers[messageName] = func;
    }

    function removeListener(messageName) {
      handlers[messageName] = null;
    }

    function addDispatchListener(eventName, func, properties) {
      addListener(eventName, func);
      post('listenForDispatchEvent', {
        eventName: eventName,
        properties: properties
      });
    }

    function removeDispatchListener(eventName) {
      post('removeListenerForDispatchEvent', eventName);
      removeListener(eventName);
    }

    function receiveMessage(message) {
      var messageData;

      if (message.source === iframe.contentWindow && message.origin === getIframeOrigin()) {
        messageData = message.data;
        if (typeof messageData === 'string') {
          messageData = JSON.parse(messageData);
        }
<<<<<<< HEAD
        if (handlers[messageData.type]){
          // add new argument to keep backward compatibility,
          // might be better to leave this as is and force 'senders'
          // to put all the info in the 'values' property
          handlers[messageData.type](messageData.values, messageData);
        }
        else {
=======
        if (handlers[messageData.type]) {
          handlers[messageData.type](messageData.content);
        } else {
>>>>>>> 9f600ffd
          console.log("cant handle type: " + messageData.type);
        }
      }
    }

    // when we receive 'hello':
    addListener('hello', function() {
      connected = true;

      // send hello response
      post('hello');

      // give the user a chance to do things now that we are connected
      // note that is will happen before any queued messages
      if (afterConnectedCallback && typeof afterConnectedCallback === "function") {
        afterConnectedCallback();
      }

      // Now send any messages that have been queued up ...
      while(postMessageQueue.length > 0) {
        post(postMessageQueue.shift());
      }
    });

    // When a model is loaded trigger a callback defined by the client code (if present).
    addListener('modelLoaded', function () {
      if (modelLoadedCallback && typeof modelLoadedCallback === "function") {
        modelLoadedCallback();
      }
    });

    window.addEventListener('message', receiveMessage, false);

    // public API
    return {
      post: post,
      addListener: addListener,
      removeListener: removeListener,
      addDispatchListener: addDispatchListener,
      removeDispatchListener: removeDispatchListener
    };
  };
});<|MERGE_RESOLUTION|>--- conflicted
+++ resolved
@@ -71,19 +71,9 @@
         if (typeof messageData === 'string') {
           messageData = JSON.parse(messageData);
         }
-<<<<<<< HEAD
-        if (handlers[messageData.type]){
-          // add new argument to keep backward compatibility,
-          // might be better to leave this as is and force 'senders'
-          // to put all the info in the 'values' property
-          handlers[messageData.type](messageData.values, messageData);
-        }
-        else {
-=======
         if (handlers[messageData.type]) {
           handlers[messageData.type](messageData.content);
         } else {
->>>>>>> 9f600ffd
           console.log("cant handle type: " + messageData.type);
         }
       }
