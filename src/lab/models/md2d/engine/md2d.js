--- conflicted
+++ resolved
@@ -190,16 +190,12 @@
   STRENGTH:  3
 };
 
-<<<<<<< HEAD
 exports.VDW_INDICES = VDW_INDICES = {
   ATOM1   :  0,
   ATOM2   :  1
 };
 
-exports.SAVEABLE_INDICES = SAVEABLE_INDICES = ["X", "Y","VX","VY", "CHARGE", "ELEMENT", "PINNED"];
-=======
 exports.SAVEABLE_INDICES = SAVEABLE_INDICES = ["X", "Y","VX","VY", "CHARGE", "ELEMENT", "PINNED", "FRICTION", "VISIBLE"];
->>>>>>> fc4c7cd6
 
 exports.makeModel = function() {
 
