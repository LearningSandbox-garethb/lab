/*globals $ modeler:true, require, d3, benchmark, molecule_container */
/*jslint onevar: true devel:true eqnull: true */

// modeler.js
//

var md2d   = require('/md2d'),
    arrays = require('arrays'),
    coreModel;

modeler = {};
modeler.VERSION = '0.2.0';

modeler.model = function(initialProperties) {
  var model = {},
      elements = initialProperties.elements || [{id: 0, mass: 39.95, epsilon: -0.1, sigma: 0.34}],
      dispatch = d3.dispatch("tick", "play", "stop", "reset", "stepForward", "stepBack", "seek"),
      temperature_control,
      chargeShading, showVDWLines,VDWLinesRatio,
      lennard_jones_forces, coulomb_forces,
      gravitationalField = false,
      stopped = true,
      catchRemainingTimerTick = false,
      tick_history_list = [],
      tick_history_list_index = 0,
      tick_counter = 0,
      new_step = false,
      pressure, pressures = [0],
      sample_time, sample_times = [],

      // N.B. this is the thermostat (temperature control) setting
      temperature,

      // current model time, in fs
      time,

      // potential energy
      pe,

      // kinetic energy
      ke,

      modelOutputState,
      model_listener,

      width = initialProperties.width,
      height = initialProperties.height,

      //
      // A two dimensional array consisting of arrays of node property values
      //
      nodes,

      // list of obstacles
      obstacles,
      // Radial Bonds
      radialBonds,
      // VDW Pairs
      vdwPairs,

      viscosity,

      default_obstacle_properties = {
        vx: 0,
        vy: 0,
        density: Infinity,
        color: [128, 128, 128]
      },

      listeners = {},

      properties = {
        temperature           : 300,
        coulomb_forces        : true,
        lennard_jones_forces  : true,
        temperature_control   : true,
        gravitationalField    : false,
        chargeShading         : false,
        showVDWLines          : false,
        VDWLinesRatio         : 1.99,
        viscosity             : 0,

        set_temperature: function(t) {
          this.temperature = t;
          if (coreModel) {
            coreModel.setTargetTemperature(t);
          }
        },

        set_temperature_control: function(tc) {
          this.temperature_control = tc;
          if (coreModel) {
            coreModel.useThermostat(tc);
          }
        },

        set_coulomb_forces: function(cf) {
          this.coulomb_forces = cf;
          if (coreModel) {
            coreModel.useCoulombInteraction(cf);
          }
        },

        set_epsilon: function(e) {
          console.log("set_epsilon: This method is temporarily deprecated");
        },

        set_sigma: function(s) {
          console.log("set_sigma: This method is temporarily deprecated");
        },

        set_gravitationalField: function(gf) {
          this.gravitationalField = gf;
          if (coreModel) {
            coreModel.setGravitationalField(gf);
          }
        }
      };

  //
  // Indexes into the nodes array for the individual node property arrays
  // (re-export these from coreModel for convenience)
  //
  model.INDICES = {
    RADIUS   : md2d.INDICES.RADIUS,
    PX       : md2d.INDICES.PX,
    PY       : md2d.INDICES.PY,
    X        : md2d.INDICES.X,
    Y        : md2d.INDICES.Y,
    VX       : md2d.INDICES.VX,
    VY       : md2d.INDICES.VY,
    SPEED    : md2d.INDICES.SPEED,
    AX       : md2d.INDICES.AX,
    AY       : md2d.INDICES.AY,
    CHARGE   : md2d.INDICES.CHARGE,
    FRICTION : md2d.INDICES.FRICTION,
    VISIBLE  : md2d.INDICES.VISIBLE,
    ELEMENT  : md2d.INDICES.ELEMENT
  };

  model.ATOM_PROPERTIES = {
    RADIUS   : md2d.ATOM_PROPERTIES.RADIUS,
    PX       : md2d.ATOM_PROPERTIES.PX,
    PY       : md2d.ATOM_PROPERTIES.PY,
    X        : md2d.ATOM_PROPERTIES.X,
    Y        : md2d.ATOM_PROPERTIES.Y,
    VX       : md2d.ATOM_PROPERTIES.VX,
    VY       : md2d.ATOM_PROPERTIES.VY,
    SPEED    : md2d.ATOM_PROPERTIES.SPEED,
    AX       : md2d.ATOM_PROPERTIES.AX,
    AY       : md2d.ATOM_PROPERTIES.AY,
    CHARGE   : md2d.ATOM_PROPERTIES.CHARGE,
    FRICTION : md2d.ATOM_PROPERTIES.FRICTION,
    VISIBLE  : md2d.ATOM_PROPERTIES.VISIBLE,
    ELEMENT  : md2d.ATOM_PROPERTIES.ELEMENT
  };

  model.OBSTACLE_INDICES = {
    X        : md2d.OBSTACLE_INDICES.X,
    Y        : md2d.OBSTACLE_INDICES.Y,
    WIDTH    : md2d.OBSTACLE_INDICES.WIDTH,
    HEIGHT   : md2d.OBSTACLE_INDICES.HEIGHT,
    COLOR_R  : md2d.OBSTACLE_INDICES.COLOR_R,
    COLOR_G  : md2d.OBSTACLE_INDICES.COLOR_G,
    COLOR_B  : md2d.OBSTACLE_INDICES.COLOR_B,
    VISIBLE  : md2d.OBSTACLE_INDICES.VISIBLE
  };

  model.RADIAL_INDICES = {
    ATOM1     : md2d.RADIAL_INDICES.ATOM1,
    ATOM2     : md2d.RADIAL_INDICES.ATOM2,
    LENGTH    : md2d.RADIAL_INDICES.LENGTH,
    STRENGTH  : md2d.RADIAL_INDICES.STRENGTH
  };

<<<<<<< HEAD
  model.VDW_INDICES = {
    ATOM1     : md2d.VDW_INDICES.ATOM1,
    ATOM2     : md2d.VDW_INDICES.ATOM2
  };

  function notifyListeners(listeners) {
=======
  function notifyPropertyListeners(listeners) {
>>>>>>> e9da2ead
    $.unique(listeners);
    for (var i=0, ii=listeners.length; i<ii; i++){
      listeners[i]();
    }
  }

  function notifyPropertyListenersOfEvents(events) {
    var evt,
        evts,
        waitingToBeNotified = [],
        i, ii;

    if (typeof events === "string") {
      evts = [events];
    } else {
      evts = events;
    }
    for (i=0, ii=evts.length; i<ii; i++){
      evt = evts[i];
      if (listeners[evt]) {
        waitingToBeNotified = waitingToBeNotified.concat(listeners[evt]);
      }
    }
    if (listeners["all"]){      // listeners that want to be notified on any change
      waitingToBeNotified = waitingToBeNotified.concat(listeners["all"]);
    }
    notifyPropertyListeners(waitingToBeNotified);
  }

  function average_speed() {
    var i, s = 0, n = model.get_num_atoms();
    i = -1; while (++i < n) { s += coreModel.speed[i]; }
    return s/n;
  }

  function tick(elapsedTime, dontDispatchTickEvent) {
    var t;
    if (catchRemainingTimerTick) {
      catchRemainingTimerTick = false;
    } else {

      coreModel.integrate();

      pressure = modelOutputState.pressure;
      pe       = modelOutputState.PE;
      ke       = modelOutputState.KE;
      time     = modelOutputState.time;

      pressures.push(pressure);
      pressures.splice(0, pressures.length - 16); // limit the pressures array to the most recent 16 entries

      tick_history_list_push();

      if (!stopped) {
        t = Date.now();
        if (sample_time) {
          sample_time  = t - sample_time;
          if (sample_time) { sample_times.push(sample_time); }
          sample_time = t;
          sample_times.splice(0, sample_times.length - 128);
        } else {
          sample_time = t;
        }
      }

      if (!dontDispatchTickEvent) {
        catchRemainingTimerTick = false;
        dispatch.tick();
      }

    }
    return stopped;
  }

  function tick_history_list_is_empty() {
    return tick_history_list_index === 0;
  }

  function tick_history_list_push() {
    var i,
        newnodes = [],
        n = nodes.length;

    i = -1; while (++i < n) {
      newnodes[i] = arrays.clone(nodes[i]);
    }
    tick_history_list.length = tick_history_list_index;
    tick_history_list_index++;
    tick_counter++;
    new_step = true;
    tick_history_list.push({
      nodes:   newnodes,
      pressure: modelOutputState.pressure,
      pe:       modelOutputState.PE,
      ke:       modelOutputState.KE,
      time:     modelOutputState.time
    });
    if (tick_history_list_index > 1000) {
      tick_history_list.splice(1,1);
      tick_history_list_index = 1000;
    }
  }

  function restoreFirstStateinTickHistory() {
    tick_history_list_index = 0;
    tick_counter = 0;
    tick_history_list.length = 1;
    tick_history_list_extract(tick_history_list_index);
  }

  function reset_tick_history_list() {
    tick_history_list = [];
    tick_history_list_index = 0;
    tick_counter = 0;
  }

  function tick_history_list_reset_to_ptr() {
    tick_history_list.length = tick_history_list_index + 1;
  }

  function tick_history_list_extract(index) {
    var i, n=nodes.length;
    if (index < 0) {
      throw new Error("modeler: request for tick_history_list[" + index + "]");
    }
    if (index >= tick_history_list.length) {
      throw new Error("modeler: request for tick_history_list[" + index + "], tick_history_list.length=" + tick_history_list.length);
    }
    i = -1; while(++i < n) {
      arrays.copy(tick_history_list[index].nodes[i], nodes[i]);
    }
    ke = tick_history_list[index].ke;
    time = tick_history_list[index].time;
    coreModel.setTime(time);
  }

  function container_pressure() {
    return pressures.reduce(function(j,k) { return j+k; })/pressures.length;
  }

  function average_rate() {
    var i, ave, s = 0, n = sample_times.length;
    i = -1; while (++i < n) { s += sample_times[i]; }
    ave = s/n;
    return (ave ? 1/ave*1000: 0);
  }

  function set_temperature(t) {
    temperature = t;
    coreModel.setTargetTemperature(t);
  }

  function set_properties(hash) {
    var property, propsChanged = [];
    for (property in hash) {
      if (hash.hasOwnProperty(property) && hash[property] !== undefined && hash[property] !== null) {
        // look for set method first, otherwise just set the property
        if (properties["set_"+property]) {
          properties["set_"+property](hash[property]);
        // why was the property not set if the default value property is false ??
        // } else if (properties[property]) {
        } else {
          properties[property] = hash[property];
        }
        propsChanged.push(property);
      }
    }
    notifyPropertyListenersOfEvents(propsChanged);
  }

  function readModelState() {
    coreModel.computeOutputState();

    pressure = modelOutputState.pressure;
    pe       = modelOutputState.PE;
    ke       = modelOutputState.KE;
    time     = modelOutputState.time;
  }

  // ------------------------------
  // finish setting up the model
  // ------------------------------

  // who is listening to model tick completions
  model_listener = initialProperties.model_listener;

  // set the rest of the regular properties
  set_properties(initialProperties);

  // ------------------------------------------------------------
  //
  // Public functions
  //
  // ------------------------------------------------------------

  model.getStats = function() {
    return {
      speed       : average_speed(),
      ke          : ke,
      temperature : temperature,
      pressure    : container_pressure(),
      current_step: tick_counter,
      steps       : tick_history_list.length-1
    };
  };

  // A convenience for interactively getting energy averages
  model.getStatsHistory = function() {
    var i, len,
        tick,
        ret = [];

    ret.push("time (fs)\ttotal PE (eV)\ttotal KE (eV)\ttotal energy (eV)");

    for (i = 0, len = tick_history_list.length; i < len; i++) {
      tick = tick_history_list[i];
      ret.push(tick.time + "\t" + tick.pe + "\t" + tick.ke + "\t" + (tick.pe+tick.ke));
    }
    return ret.join('\n');
  };

  /**
    Current seek position
  */
  model.stepCounter = function() {
    return tick_counter;
  };

  /** Total number of ticks that have been run & are stored, regardless of seek
      position
  */
  model.steps = function() {
    return tick_history_list.length - 1;
  };

  model.isNewStep = function() {
    return new_step;
  };

  model.seek = function(location) {
    if (!arguments.length) { location = 0; }
    stopped = true;
    new_step = false;
    tick_history_list_index = location;
    tick_counter = location;
    tick_history_list_extract(tick_history_list_index);
    dispatch.seek();
    if (model_listener) { model_listener(); }
    return tick_counter;
  };

  model.stepBack = function(num) {
    if (!arguments.length) { num = 1; }
    var i = -1;
    stopped = true;
    new_step = false;
    while(++i < num) {
      if (tick_history_list_index > 1) {
        tick_history_list_index--;
        tick_counter--;
        tick_history_list_extract(tick_history_list_index-1);
        if (model_listener) { model_listener(); }
      }
    }
    return tick_counter;
  };

  model.stepForward = function(num) {
    if (!arguments.length) { num = 1; }
    var i = -1;
    stopped = true;
    while(++i < num) {
      if (tick_history_list_index < tick_history_list.length) {
        tick_history_list_extract(tick_history_list_index);
        tick_history_list_index++;
        tick_counter++;
        if (model_listener) { model_listener(); }
      } else {
        tick();
      }
    }
    return tick_counter;
  };

  /**
    Creates a new md2d model with a new set of atoms and leaves it in 'coreModel'

    @config: either the number of atoms (for a random setup) or
             a hash specifying the x,y,vx,vy properties of the atoms
    When random setup is used, the option 'relax' determines whether the model is requested to
    relax to a steady-state temperature (and in effect gets thermalized). If false, the atoms are
    left in whatever grid the coreModel's initialization leaves them in.
  */
  model.createNewAtoms = function(config) {
    var elemsArray, element, i, ii, num;

    if (typeof config === 'number') {
      num = config;
    } else if (config.num != null) {
      num = config.num;
    } else if (config.X) {
      num = config.X.length;
    }

    // convert from easily-readble json format to simplified array format
    elemsArray = [];
    for (i=0, ii=elements.length; i<ii; i++){
      element = elements[i];
      elemsArray[element.id] = [element.mass, element.epsilon, element.sigma];
    }

    // get a fresh model
    coreModel = md2d.makeModel();
    coreModel.setSize([width,height]);
    coreModel.setElements(elemsArray);
    coreModel.createAtoms({
      num: num
    });

    nodes = coreModel.atoms;
    modelOutputState = coreModel.outputState;

    // Initialize properties
    temperature_control = properties.temperature_control;
    temperature         = properties.temperature;
    chargeShading       = properties.chargeShading;
    showVDWLines        = properties.showVDWLines;
    VDWLinesRatio       = properties.VDWLinesRatio;
    viscosity           = properties.viscosity;
    gravitationalField  = properties.gravitationalField;

    coreModel.useLennardJonesInteraction(properties.lennard_jones_forces);
    coreModel.useCoulombInteraction(properties.coulomb_forces);
    coreModel.useThermostat(temperature_control);
    coreModel.setViscosity(viscosity);
    coreModel.setGravitationalField(gravitationalField);

    coreModel.setTargetTemperature(temperature);

    if (config.X && config.Y) {
      coreModel.initializeAtomsFromProperties(config);
    } else {
      coreModel.initializeAtomsRandomly({
        temperature: temperature
      });
      if (config.relax) coreModel.relaxToTemperature();
    }

    readModelState();

    // tick history stuff
    reset_tick_history_list();
    tick_history_list_push();
    tick_counter = 0;
    new_step = true;

    // Listeners should consider resetting the atoms a 'reset' event
    dispatch.reset();

    // return model, for chaining (if used)
    return model;
  };

  model.createRadialBonds = function(_radialBonds) {
    coreModel.initializeRadialBonds(_radialBonds);
    radialBonds = coreModel.radialBonds;
    readModelState();
    return model;
  };

  model.createVdwPairs = function(_atoms) {
    coreModel.createVdwPairsArray(_atoms);
    vdwPairs = coreModel.vdwPairs;
    readModelState();
    return model;
  };

  model.createObstacles = function(_obstacles) {
    var numObstacles = _obstacles.x.length,
        i, prop;

    // ensure that every property either has a value or the default value
    for (i = 0; i < numObstacles; i++) {
      for (prop in default_obstacle_properties) {
        if (!default_obstacle_properties.hasOwnProperty(prop)) continue;
        if (!_obstacles[prop]) {
          _obstacles[prop] = [];
        }
        if (typeof _obstacles[prop][i] === "undefined") {
          _obstacles[prop][i] = default_obstacle_properties[prop];
        }
      }
    }

    coreModel.initializeObstacles(_obstacles);
    obstacles = coreModel.obstacles;
    return model;
  };

  // The next four functions assume we're are doing this for
  // all the atoms will need to be changed when different atoms
  // can have different LJ sigma values

  /** Accepts an epsilon value in eV.

      Example value for argon is 0.013 (positive)
  */
  model.setEpsilon = function(e) {
    coreModel.setLJEpsilon(e);
  };

  /** Accepts a sigma value in nm

    Example value for argon is 3.4 nm
  */
  model.setSigma = function(s) {
    coreModel.setLJSigma(s);
  };

  model.getEpsilon = function() {
    return coreModel.getLJEpsilon();
  };

  model.getSigma = function() {
    return coreModel.getLJSigma();
  };

  model.getLJCalculator = function() {
    return coreModel.getLJCalculator();
  };

  model.reset = function() {
    catchRemainingTimerTick = true;
    model.resetTime();
    restoreFirstStateinTickHistory();
    dispatch.reset();
  };

  model.resetTime = function() {
    coreModel.setTime(0);
  };

  model.getTime = function() {
    return modelOutputState ? modelOutputState.time : undefined;
  };

  model.getTotalMass = function() {
    return coreModel.getTotalMass();
  };

  /**
    Attempts to add an 0-velocity atom to a random location. Returns false if after 10 tries it
    can't find a location. (Intended to be exposed as a script API method.)

    Optionally allows specifying the element (default is to randomly select from all elements) and
    charge (default is neutral).
  */
  model.addRandomAtom = function(el, charge) {
    if (el == null) el = Math.floor( Math.random() * elements.length );
    if (charge == null) charge = 0;

    var size   = model.size(),
        radius = coreModel.getRadiusOfElement(el),
        x,
        y,
        loc,
        numTries = 0,
        // try at most ten times.
        maxTries = 10;

    do {
      x = Math.random() * size[0] - 2*radius;
      y = Math.random() * size[1] - 2*radius;

      // findMinimimuPELocation will return false if minimization doesn't converge, in which case
      // try again from a different x, y
      loc = coreModel.findMinimumPELocation(el, x, y, 0, 0, charge);
      if (loc && model.addAtom(el, loc[0], loc[1], 0, 0, charge, 0, 0)) return true;
    } while (++numTries < maxTries);

    return false;
  },

  /**
    Adds a new atom with element 'el', charge 'charge', and velocity '[vx, vy]' to the model
    at position [x, y]. (Intended to be exposed as a script API method.)

    Adjusts (x,y) if needed so that the whole atom is within the walls of the container.

    Returns false and does not add the atom if the potential energy change of adding an *uncharged*
    atom of the specified element to the specified location would be positive (i.e, if the atom
    intrudes into the repulsive region of another atom.)

    Otherwise, returns true.
  */
  model.addAtom = function(el, x, y, vx, vy, charge, friction, pinned, visible) {
    var size      = model.size(),
        radius    = coreModel.getRadiusOfElement(el);

    // As a convenience to script authors, bump the atom within bounds
    if (x < radius) x = radius;
    if (x > size[0]-radius) x = size[0]-radius;
    if (y < radius) y = radius;
    if (y > size[1]-radius) y = size[1]-radius;

    // check the potential energy change caused by adding an *uncharged* atom at (x,y)
    if (coreModel.canPlaceAtom(el, x, y)) {
      coreModel.addAtom(el, x, y, vx, vy, charge, friction, pinned, visible);

      // reassign nodes to possibly-reallocated atoms array
      nodes = coreModel.atoms;
      coreModel.computeOutputState();
      if (model_listener) model_listener();

      return true;
    }
    // return false on failure
    return false;
  },

  /**
      A generic method to set properties on a single existing atom.

      Example: setAtomProperties(3, {x: 5, y: 8, px: 0.5, charge: -1})

      This can optionally check the new location of the atom to see if it would
      overlap with another another atom (i.e. if it would increase the PE).

      This can also optionally apply the same dx, dy to any atoms in the same
      molecule (if x and y are being changed), and check the location of all
      the bonded atoms together.
    */
  model.setAtomProperties = function(i, props, checkLocation, moveMolecule) {
    var atoms,
        dx, dy,
        new_x, new_y;

    if (moveMolecule) {
      atoms = coreModel.getMoleculeAtoms(i);
      if (atoms.length > 0) {
        dx = typeof props.x === "number" ? props.x - coreModel.atoms[model.INDICES.X][i] : 0;
        dy = typeof props.y === "number" ? props.y - coreModel.atoms[model.INDICES.Y][i] : 0;
        for (var j = 0, jj=atoms.length; j<jj; j++) {
          new_x = coreModel.atoms[model.INDICES.X][atoms[j]] + dx;
          new_y = coreModel.atoms[model.INDICES.Y][atoms[j]] + dy;
          if (!model.setAtomProperties(atoms[j], {x: new_x, y: new_y}, checkLocation, false)) {
            return false;
          }
        }
      }
    }

    if (checkLocation) {
      var x  = typeof props.x === "number" ? props.x : coreModel.atoms[model.INDICES.X][i],
          y  = typeof props.y === "number" ? props.y : coreModel.atoms[model.INDICES.Y][i],
          el = typeof props.element === "number" ? props.y : coreModel.atoms[model.INDICES.ELEMENT][i];

      if (!coreModel.canPlaceAtom(el, x, y, i)) {
        return false;
      }
    }
    coreModel.setAtomProperties(i, props);
    return true;
  },

  model.addSpringForce = function(atomIndex, x, y, strength) {
    coreModel.addSpringForce(atomIndex, x, y, strength);
  },

  model.updateSpringForce = function(i, x, y) {
    coreModel.updateSpringForce(i, x, y);
  },

  model.removeSpringForce = function(i) {
    coreModel.removeSpringForce(i);
  },

  // return a copy of the array of speeds
  model.get_speed = function() {
    return arrays.copy(coreModel.speed, []);
  };

  model.get_rate = function() {
    return average_rate();
  };

  model.is_stopped = function() {
    return stopped;
  };

  model.set_lennard_jones_forces = function(lj) {
   lennard_jones_forces = lj;
   coreModel.useLennardJonesInteraction(lj);
  };

  model.set_coulomb_forces = function(cf) {
   coulomb_forces = cf;
   coreModel.useCoulombInteraction(cf);
  };

  model.get_nodes = function() {
    return nodes;
  };

  model.get_num_atoms = function() {
    return nodes[0].length;
  };

  model.get_obstacles = function() {
    return obstacles;
  };
  model.get_radial_bonds = function() {
    return radialBonds;
  };
  model.get_vdw_pairs = function() {
    if(coreModel.vdwPairs){
    coreModel.updateVdwPairsArray();
    }
    return vdwPairs;
  };

  model.on = function(type, listener) {
    dispatch.on(type, listener);
    return model;
  };

  model.tickInPlace = function() {
    dispatch.tick();
    return model;
  };

  model.tick = function(num, opts) {
    if (!arguments.length) num = 1;

    var dontDispatchTickEvent = opts && opts.dontDispatchTickEvent || false,
        i = -1;

    while(++i < num) {
      tick(null, dontDispatchTickEvent);
    }
    return model;
  };

  model.relax = function() {
    coreModel.relaxToTemperature();
    return model;
  };

  model.start = function() {
    return model.resume();
  };

  model.resume = function() {
    stopped = false;
    d3.timer(tick);
    dispatch.play();
    return model;
  };

  model.stop = function() {
    stopped = true;
    dispatch.stop();
    return model;
  };

  model.ke = function() {
    return modelOutputState ? modelOutputState.KE : undefined;
  };

  model.ave_ke = function() {
    return modelOutputState? modelOutputState.KE / model.get_num_atoms() : undefined;
  };

  model.pe = function() {
    return modelOutputState ? modelOutputState.PE : undefined;
  };

  model.ave_pe = function() {
    return modelOutputState? modelOutputState.PE / model.get_num_atoms() : undefined;
  };

  model.speed = function() {
    return average_speed();
  };

  model.pressure = function() {
    return container_pressure();
  };

  model.temperature = function(x) {
    if (!arguments.length) return temperature;
    set_temperature(x);
    return model;
  };

  model.size = function(x) {
    if (!arguments.length) return coreModel.getSize();
    coreModel.setSize(x);
    return model;
  };

  model.set = function(hash) {
    set_properties(hash);
  };

  model.get = function(property) {
    return properties[property];
  };

  /**
    Set the 'model_listener' function, which is called on tick events.
  */
  model.setModelListener = function(listener) {
    model_listener = listener;
    model.on('tick', model_listener);
    return model;
  };

  // Add a listener that will be notified any time any of the properties
  // in the passed-in array of properties is changed.
  // This is a simple way for views to update themselves in response to
  // properties being set on the model object.
  // Observer all properties with addPropertiesListener(["all"], callback);
  model.addPropertiesListener = function(properties, callback) {
    var i, ii, prop;
    for (i=0, ii=properties.length; i<ii; i++){
      prop = properties[i];
      if (!listeners[prop]) {
        listeners[prop] = [];
      }
      listeners[prop].push(callback);
    }
  };

  model.serialize = function(includeAtoms) {
    var propCopy = $.extend({}, properties);
    if (includeAtoms) {
      propCopy.atoms = coreModel.serialize();
    }
    if (elements) {
      propCopy.elements = elements;
    }
    propCopy.width = width;
    propCopy.height = height;
    return propCopy;
  };

  return model;
};<|MERGE_RESOLUTION|>--- conflicted
+++ resolved
@@ -173,16 +173,12 @@
     STRENGTH  : md2d.RADIAL_INDICES.STRENGTH
   };
 
-<<<<<<< HEAD
   model.VDW_INDICES = {
     ATOM1     : md2d.VDW_INDICES.ATOM1,
     ATOM2     : md2d.VDW_INDICES.ATOM2
   };
 
-  function notifyListeners(listeners) {
-=======
   function notifyPropertyListeners(listeners) {
->>>>>>> e9da2ead
     $.unique(listeners);
     for (var i=0, ii=listeners.length; i<ii; i++){
       listeners[i]();
