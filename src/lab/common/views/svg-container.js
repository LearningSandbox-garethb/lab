/*global $, define: false, d3: false */
// ------------------------------------------------------------
//
//   SVG View Container
//
// ------------------------------------------------------------
define(function (require) {
  // Dependencies.
  var performance           = require('common/performance'),
      getNextTabIndex       = require('common/views/tab-index'),
      console               = require('common/console'),
      PIXI                  = require('pixi'),

      CANVAS_OVERSAMPLING = 1.5;

  return function SVGContainer(model, modelUrl, Renderer, opt) {
        // Public API object to be returned.
    var api,

        // Coordinate system origin. Supported values are 'bottom-left' and 'top-left'.
        origin = opt && opt.origin || 'bottom-left',

        $el,
        node,
        emsize,
        fontSizeInPixels,

        backgroundContainer, viewportContainer, foregroundContainer,

        containerBackground, gridContainer, brushContainer,

        // A list of all outermost svg/canvas/div containers which may have clickable or touchable
        // child elements, ordered from topmost to bottom-most. Because the layers are siblings, not
        // ancestors, the upper layers prevent mouse and touch events from reaching the lower layers
        // even when no element within the upper layers is actually being clicked/touched.
        layersToHitTest,

        cx, cy,
        padding, size, modelSize, viewport,

        pixiRenderer, pixiStage,
        model2canvas    = d3.scale.linear(),
        model2canvasInv = d3.scale.linear(),

        // Basic scaling functions for positio, it transforms model units to "pixels".
        // Use it for positions of objects rendered inside the view.
        //
        // This function is exposed in public API. Never ever recreated it, as
        // renderers and sub-renders will loose reference to valid scale
        // function.
        model2px = d3.scale.linear(),

        // Inverted scaling function for position transforming model units to "pixels".
        // Use it for Y coordinates, as Y axis in model coordinate system increases
        // from bottom to top, while but SVG has increases from top to bottom.
        //
        // This function is exposed in public API. Never ever recreated it, as
        // renderers and sub-renders will loose reference to valid scale
        // function.
        model2pxInv = d3.scale.linear(),

        clickHandler,
        dragHandler,
        // d3.svg.brush object used to implement select action. It should be
        // updated each time model2px and model2pxInv functions are changed!
        selectBrush,

        dispatch = d3.dispatch("viewportDrag"),

        renderer;

    function getFontSizeInPixels() {
      return parseFloat($el.css('font-size')) || 18;
    }

    // Padding is based on the calculated font-size used for the model view container.
    function updatePadding() {
      fontSizeInPixels = getFontSizeInPixels();
      // Convert value to "em", using 18px as a basic font size.
      // It doesn't have to reflect true 1em value in current context.
      // It just means, that we assume that for 18px font-size,
      // padding and playback have scale 1.
      emsize = fontSizeInPixels / 18;

      padding = {
         "top":    0 * emsize,
         "right":  0 * emsize,
         "bottom": 0 * emsize,
         "left":   0 * emsize
      };

      if (model.get("xunits") || model.get("yunits")) {
        padding.bottom += (fontSizeInPixels * 1.2);
        padding.left +=   (fontSizeInPixels * 1.3);
        padding.top +=    (fontSizeInPixels/2);
        padding.right +=  (fontSizeInPixels/2);
      }

      if (model.get("xlabel") || model.get("ylabel")) {
        padding.bottom += (fontSizeInPixels * 0.8);
        padding.left +=   (fontSizeInPixels * 0.8);
      }
    }

    function scale() {
      var viewPortWidth = model.get("viewPortWidth"),
          viewPortHeight = model.get("viewPortHeight"),
          viewPortZoom = model.get("viewPortZoom") || 1,
          viewPortX = model.get("viewPortX"),
          viewPortY = model.get("viewPortY"),
          aspectRatio,
          width, height;

      // Model size in model units.
      modelSize = {
        "minX": model.get('minX'),
        "minY": model.get('minY'),
        "maxX": model.get('maxX'),
        "maxY": model.get('maxY')
      };

      // Note that viewPort specification can be undefined and then viewport
      // should fit the model.
      viewport = {
        width: viewPortWidth != null ? viewPortWidth : modelSize.maxX - modelSize.minX,
        height: viewPortHeight != null ? viewPortHeight : modelSize.maxY - modelSize.minY,
        x: viewPortX != null ? viewPortX : modelSize.minX,
        y: viewPortY != null ? viewPortY : modelSize.minY
      };

      viewport.scaledWidth  = viewport.width / viewPortZoom;
      viewport.scaledHeight = viewport.height / viewPortZoom;
      if (origin === 'bottom-left') {
        viewport.y += viewport.scaledHeight;
      }

      aspectRatio = viewport.width / viewport.height;

      updatePadding();

      cx = $el.width();
      width = cx - padding.left  - padding.right;
      height = width / aspectRatio;
      cy = height + padding.top  + padding.bottom;
      node.style.height = cy + "px";

      // Plot size in px.
      size = {
        "width":  cx - padding.left - padding.right,
        "height": cy - padding.top  - padding.bottom
      };

      size = {
        "width":  width,
        "height": height
      };

      // Basic model2px scaling function for position.
      model2px
        .domain([0, viewport.width])
        .range([0, size.width]);

      model2canvas
        .domain([0, viewport.width])
        .range([0, size.width * CANVAS_OVERSAMPLING]);

      // Inverted model2px scaling function for position (for y-coordinates, domain can be inverted).
      model2pxInv
        .domain([viewport.height, 0])
        .range(origin === 'bottom-left' ? [0, size.height] : [size.height, 0]);

      model2canvasInv
        .domain([viewport.height, 0])
        .range(origin === 'bottom-left' ? [0, size.height * CANVAS_OVERSAMPLING] : [size.height * CANVAS_OVERSAMPLING, 0]);

      if (selectBrush) {
        // Update brush to use new scaling functions.
        selectBrush
          .x(model2px)
          .y(model2pxInv);
      }
    }

    function redrawGridLinesAndLabels() {
          // Overwrite default model2px and model2pxInv to display correct units.
      var model2px = d3.scale.linear().domain([viewport.x, viewport.x + viewport.scaledWidth]).range([0, size.width]),
          model2pxInv = d3.scale.linear().domain([viewport.y, viewport.y - viewport.scaledHeight]).range([0, size.height]),
          tx = function(d) { return "translate(" + model2px(d) + ",0)"; },
          ty = function(d) { return "translate(0," + model2pxInv(d) + ")"; },
          stroke = function(d) { return d ? "#ccc" : "#666"; },
          fx = model2px.tickFormat(5),
          fy = model2pxInv.tickFormat(5),
          lengthUnits = model.getUnitDefinition ? model.getUnitDefinition('length') : "",
          xlabel, ylabel;

      if (d3.event && d3.event.transform) {
        d3.event.transform(model2px, model2pxInv);
      }

      gridContainer.selectAll("g.x, g.y").remove();

      // Regenerate x-ticks…
      var gx = gridContainer.selectAll("g.x")
          .data(model2px.ticks(5), String)
          .attr("transform", tx)
          .classed("axes", true);

      gx.select("text").text(fx);

      var gxe = gx.enter().insert("g", "a")
          .attr("class", "x")
          .attr("transform", tx);

      if (model.get("gridLines")) {
        gxe.append("line")
            .attr("stroke", stroke)
            .attr("y1", 0)
            .attr("y2", size.height);
      } else {
        gxe.selectAll("line").remove();
      }

      // x-axis units
      if (model.get("xunits")) {
        gxe.append("text")
            .attr("class", "xunits")
            .attr("y", size.height)
            .attr("dy", fontSizeInPixels*0.8 + "px")
            .attr("text-anchor", "middle")
            .text(fx);
      } else {
        gxe.select("text.xunits").remove();
      }

      gx.exit().remove();

      // x-axis label
      xlabel = backgroundContainer.selectAll("text.xlabel").data(model.get("xlabel") ? [lengthUnits.pluralName] : []);
      xlabel.enter().append("text")
          .attr("class", "axis")
          .attr("class", "xlabel")
          .attr("x", size.width / 2)
          .attr("y", size.height)
          .attr("dy", (fontSizeInPixels * 1.6) + "px")
          .style("text-anchor", "middle");
      xlabel.text(String);
      xlabel.exit().remove();

      // Regenerate y-ticks…
      var gy = gridContainer.selectAll("g.y")
          .data(model2pxInv.ticks(5), String)
          .attr("transform", ty)
          .classed("axes", true);

      gy.select("text")
          .text(fy);

      var gye = gy.enter().insert("g", "a")
          .attr("class", "y")
          .attr("transform", ty)
          .attr("background-fill", "#FFEEB6");

      if (model.get("gridLines")) {
        gye.append("line")
            .attr("stroke", stroke)
            .attr("x1", 0)
            .attr("x2", size.width);
      } else {
        gye.selectAll("line").remove();
      }

      // y-axis units
      if (model.get("yunits")) {
        gye.append("text")
            .attr("class", "yunits")
            .attr("x", "-0.3em")
            .attr("dy", fontSizeInPixels/6 + "px")
            .attr("text-anchor", "end")
            .text(fy);
      } else {
        gxe.select("text.yunits").remove();
      }

      gy.exit().remove();

      // y-axis label
      ylabel = backgroundContainer.selectAll("text.ylabel").data(model.get("ylabel") ? [lengthUnits.pluralName] : []);
      ylabel.enter().append("text")
          .attr("class", "axis")
          .attr("class", "ylabel")
          .style("text-anchor","middle")
          .attr("transform","translate(" + -fontSizeInPixels * 1.6 + " " + size.height / 2 + ") rotate(-90)");
      ylabel.text(String);
      ylabel.exit().remove();
    }

    // Setup background.
    function setupBackground() {
<<<<<<< HEAD
      // Just set the color.
      containerBackground.attr("fill", model.get("backgroundColor") || "rgba(0, 0, 0, 0)");
=======
      var color = model.get("backgroundColor") || "rgba(0, 0, 0, 0)";
      plot.attr("fill", color);
      // Set color of PIXI.Stage to fix an issue with outlines around the objects that are visible
      // when WebGL renderer is being used. It only happens when PIXI.Stage background is different
      // from model container background. It's necessary to convert color into number, as PIXI
      // accepts only numbers. D3 helps us handle color names like "red", "green" etc. It doesn't
      // support rgba values, so ingore alpha channel.
      pixiStage.setBackgroundColor(parseInt(d3.rgb(color.replace("rgba", "rgb")).toString().substr(1), 16));
>>>>>>> 8fd31e85
    }

    function mousedown() {
      setFocus();
    }

    function setFocus() {
      if (model.get("enableKeyboardHandlers")) {
        node.focus();
      }
    }

    // TODO confirm this is required?
    function xlinkable() {
      return this.attr({
        'xmlns': 'http://www.w3.org/2000/svg',
        'xmlns:xmlns:xlink': 'http://www.w3.org/1999/xlink' // hack: doubling xmlns: so it doesn't disappear once in the DOM
      });
    }

    function layeredOnTop() {
      return this.style({
        position: "absolute",
        top: 0,
        left: 0
      });
    }

    function renderContainer() {
      var viewBox;
      var svgs;

      // Update cx, cy, size, viewport and modelSize variables.
      scale();

      // Create container, or update properties if it already exists.
      if (backgroundContainer === undefined) {

        backgroundContainer = d3.select(node).append("svg")
          .attr("class", "container background-container")
          .call(layeredOnTop)
          .call(xlinkable);

        containerBackground = backgroundContainer.append("rect")
          .attr("class", "container-background");

        gridContainer = backgroundContainer.append("g")
          .attr("class", "grid-container");

        viewportContainer = d3.select(node).append("div")
          .attr("class", "container viewport-container")
          .call(layeredOnTop);

        foregroundContainer = d3.select(node).append("svg")
          .attr("class", "container foreground-container")
          .call(layeredOnTop)
          .call(xlinkable);

        brushContainer = foregroundContainer.append("g")
          .attr("class", "brush-container");

        if (model.get("enableKeyboardHandlers")) {
          d3.select(node)
            .attr("tabindex", 0)
            .on("mousedown", mousedown);
        }

<<<<<<< HEAD
        setupHitTesting();
=======
        gridContainer = vis.append("g").attr("class", "grid-container");
        // Create and arrange "layers" of the final image (g elements). Note
        // that order of their creation is significant.
        // TODO: containers should be initialized by renderers. It's weird
        // that top-level view defines containers for elements that it's
        // unaware of.
        viewportG = vis.append("svg").attr("class", "viewport");
        brushContainer = vis.append("g").attr("class", "brush-container");

        // PIXI renderer. Constructor arguments:
        // cx, cy - dimensions,
        // null   - optional canvas object,
        // true   - transparent.
        pixiRenderer = PIXI.autoDetectRenderer(cx * CANVAS_OVERSAMPLING, cy * CANVAS_OVERSAMPLING, null, true);
        pixiStage = new PIXI.Stage(null, true);
        $el.append(pixiRenderer.view);
      } else {
        // TODO: ?? what g, why is it here?
        vis.selectAll("g.x").remove();
        vis.selectAll("g.y").remove();
>>>>>>> 8fd31e85
      }

      viewportContainer.style({
        width: cx + "px",
        height: cy + "px"
      });

      // Set new dimensions of SVG containers
      svgs = d3.select(node).selectAll('.background-container, .foreground-container, .viewport');

      svgs
        .attr({
          width: cx,
          height: cy
        })
        // Update style values too, as otherwise SVG isn't clipped correctly e.g. in Safari.
        .style({
          width: cx + "px",
          height: cy + "px"
        });

      pixiRenderer.resize(cx * CANVAS_OVERSAMPLING, cy * CANVAS_OVERSAMPLING);
      $(pixiRenderer.view).css({
        width: cx,
        height: cy
      });

      viewBox = model2px(viewport.x) + " " +
                model2pxInv(viewport.y) + " " +
                model2px(viewport.scaledWidth) + " " +
                model2px(viewport.scaledHeight);

      // Apply the viewbox to all "viewport" layers we have created
      viewportContainer.selectAll(".viewport").attr({
        viewBox: viewBox,
        x: 0,
        y: 0,
        width: model2px(viewport.width),
        height: model2px(viewport.height)
      });

      // Update padding, as it can be changed after rescaling.
      svgs.attr("transform", "translate(" + padding.left + "," + padding.top + ")");

      // Rescale main plot.
      backgroundContainer.select("rect.container-background")
        .attr({
          width: model2px(viewport.width),
          height: model2px(viewport.height),
          x: 0,
          y: 0
        });

      redrawGridLinesAndLabels();
    }

    /**
      setupHitTesting:

      Forward mouse/touch events to the view's stack of overlaid visual layers to simulate
      the "hit testing" that would occur natively if the visual layers were all implemented as
      descendants of a single, common svg element.

      In that scenario, native hit-testing is used: a mouse click or touch event at any point is
      forwarded to the topmost visible element at that point; the layers above it are effectively
      transparent to the event. This is subject to control by the 'pointer-events' property. See
      http://www.w3.org/TR/SVG/interact.html#pointer-processing

      However, in order to allow some layers to be implemented as <canvas> elements (or perhaps
      <divs> or rootmost <svg> elements, to which hardware-accelerated css transforms apply), and to
      allow those layers to be above some layers and below others, our layers cannot in fact be
      children of a common svg element.

      This means that the topmost layer always becomes the target of any mouse or click event on the
      view, regardless of whether it has an element at that point, and it hides the event from the
      layers below.

      What we need, therefore, is to simulate svg's hit testing. This can be achieved by listening
      to events that bubble to the topmost layer and successively hiding the layers below, applying
      document.elementFromPoint to determine whether there is an element within that layer at that
      event's coordinates. (Where the layer in question is a <canvas> with its own hit testing
      implemented in Javascript, we must defer to the layer's own hit-testing algorithm instead
      of using elementFromPoint.)

      CSS pointer-events (as distinct from SVG pointer events) cannot completely capture the
      semantics we need because they simply turn pointer "transparency" on or off rather than
      responding to the presence or absence of an element inside the layer at the event coordinates;
      and besides they do not work in IE9 or IE10.

      Note that to the extent we do use CSS pointer-events, document.elementFromPoint correctly
      respects the "none" value.
    */
    function setupHitTesting() {

      // Ignore mousemove on the assumption that we only ever listen to mousemove to implement
      // dragging, and then we listen for it on document.body. Also assume that we're not doing
      // mouseover, mouseout, dblclick...?
      var EVENT_TYPES = ['mousedown', 'mouseup', 'click'];

      // TODO: touch events (touchstart, touchmove, touchend).
      //
      // These are a little tricker than mouse events because once a hit test for touchstart
      // succeeds, we have to remember the found target and send all subsequent touchmove and
      // touchend events for that particular touch to the same target element that received the
      // touchstart -- NOT to the element beneath the touch's updated coordinates. (That's how touch
      // events work, and is what Pixi expects.)
      // see https://developer.apple.com/library/safari/documentation/UserExperience/Reference/TouchEventClassReference/TouchEvent/TouchEvent.html#//apple_ref/javascript/instm/TouchEvent/initTouchEvent

      var foregroundNode = foregroundContainer.node();

      // Elements added to the viewportContainer will go in the middle. The viewportContainer itself
      // is just a holder -- it shouldn't receive mouse/touch events itself.
      layersToHitTest = [foregroundNode, backgroundContainer.node()];

      function retargetMouseEvent(e, target) {
        var clonedEvent = document.createEvent("MouseEvent");
        clonedEvent.initMouseEvent(e.type, e.canBubble, e.cancelable, e.view, e.detail, e.screenX, e.screenY, e.clientX, e.clientY, e.ctrlKey, e.altKey, e.shiftKey, e.metaKey, e.button, e.relatedTarget);
        clonedEvent.target = target;
        return clonedEvent;
      }

      // make layers 0 to n visible
      function unhideLayers(n) {
        for (var i = 0; i <= n; i++) {
          layersToHitTest[i].style.visibility = "visible";
        }
      }

      function hitTest(e) {
        // Event bubbled to the foregroundNode; if the target was a descendant of the
        // foregroundNode, then we have already completed the hit test (the foreground already
        // received the event.) Otherwise, continue.
        if (e.target !== foregroundNode) {
          return;
        }

        var layer;
        var target;

        for (var i = 1, len = layersToHitTest.length; i < len; i++) {
          layer = layersToHitTest[i];

          // Assumption: layers are normally visible (we don't have to push/pop visibility)
          layersToHitTest[i-1].style.visibility = "hidden";

          // clientX and clientY report the event coords in CSS pixels relative to the viewport
          // (ie they aubtract the x, y the page is scrolled to). This is what elementFromPoint
          // requires in Chrome, Safari 5+, IE 8+, and Firefox 3+.
          // http://www.quirksmode.org/dom/tests/elementfrompoint.html
          // http://www.quirksmode.org/blog/archives/2010/06/new_webkit_test.html
          // http://www.quirksmode.org/mobile/tableViewport_desktop.html
          target = document.elementFromPoint(e.clientX, e.clientY);

          if (target !== layer) {
            unhideLayers(i-1);
            target.dispatchEvent(retargetMouseEvent(e, target));
            // There was an element in the layer at the event target. This hides the event from all
            // layers below, so we're done.
            break;
          }

          // TODO;
          // if target is a <canvas> with its own hit testing to (say, a Pixi view...):
          //   clear hit-test flag on target's view
          //   dispatch event to canvas
          //   (if view responds to event (hit test was true), it should set the hit-test flag)
          //   check the view's hit-test flag-- if true, break
        }
      }

      EVENT_TYPES.forEach(function(eventType) {
        foregroundNode.addEventListener(eventType, hitTest);
      });
    }

    // Support viewport dragging behavior.
    function viewportDragging() {
      var xs = [],
          ys = [],
          ts = [],
          samples = 8,
          newDrag = false,
          dragOpt = model.properties.viewPortDrag || false,
          vx, vy, t,
          dragBehavior;

      if (dragOpt === false) {
        // This causes that drag behavior will be removed and dragging of
        // other nodes will work again. It's based on the d3 implementation,
        // please see drag() function here:
        // https://github.com/mbostock/d3/blob/master/src/behavior/drag.js
        d3.select(node).on("mousedown.drag", null)
            .on("touchstart.drag", null)
            .classed("draggable", false);
        return;
      }

      dragBehavior = d3.behavior.drag();
      dragBehavior.on("dragstart", function () {
        newDrag = true;
        xs.length = 0;
        ys.length = 0;
        ts.length = 0;
        updateArrays();
      }).on("drag", function () {
        var dx = dragOpt === "y" ? 0 : model2px.invert(d3.event.dx),
            dy = dragOpt === "x" ? 0 : model2px.invert(d3.event.dy);
        model.properties.viewPortX -= dx;
        model.properties.viewPortY += dy;
        dispatch.viewportDrag();
        updateArrays();
      }).on("dragend", function () {
        updateArrays();
        var last = xs.length - 1,
            dt = ts[last] - ts[0];
        // Prevent from division by 0.
        if (dt < 1e-5) return;
        // When time difference between last 'drag' and 'dragend' events is
        // bigger than 100ms assume that there should be no interia (it means
        // that pointer was staying in one place > 100ms just before 'mouseup').
        if (ts[last] - ts[last - 1] > 100) return;
        vx = (xs[last] - xs[0]) / dt;
        vy = (ys[last] - ys[0]) / dt;
        t  = ts[last];
        newDrag = false;
        d3.timer(step);
      });

      d3.select(node).call(dragBehavior).classed("draggable", true);

      function updateArrays() {
        xs.push(model.properties.viewPortX);
        ys.push(model.properties.viewPortY);
        ts.push(performance.now());
        if(xs.length > samples) {
          xs.shift();
          ys.shift();
          ts.shift();
        }
      }

      function step() {
        if (newDrag) return true;

        var now = performance.now(),
            dt = now - t,
            ax = -0.003 * vx,
            ay = -0.003 * vy;

        // Update positions.
        model.properties.viewPortX += vx * dt + 0.5 * ax * dt * dt;
        model.properties.viewPortY += vy * dt + 0.5 * ay * dt * dt;
        dispatch.viewportDrag();
        // Update velocities.
        vx += ax * dt;
        vy += ay * dt;
        // Update last time.
        t = now;

        if (Math.abs(vx) < 1e-5 && Math.abs(vy) < 1e-5) {
          return true;
        }
        return false;
      }
    }

    function removeClickHandlers() {
      var selector;
      for (selector in clickHandler) {
        if (clickHandler.hasOwnProperty(selector)) {
          backgroundContainer.selectAll(selector).on("click.custom", null);
        }
      }
    }

    function init() {
      // Setup model view state.
      renderContainer();
      viewportDragging();

      clickHandler = {};
      dragHandler = {};

      // Register listeners.
      // Redraw container each time when some visual-related property is changed.
      model.addPropertiesListener([ "backgroundColor"], api.repaint);
      model.addPropertiesListener(["gridLines", "xunits", "yunits", "xlabel", "ylabel",
                                   "viewPortX", "viewPortY", "viewPortZoom"],
                                   renderContainer);
      model.addPropertiesListener(["viewPortDrag"],
                                   viewportDragging);
    }

    api = {
      get $el() {
        return $el;
      },
      get node() {
        return node;
      },
      get foregroundContainer() {
        return foregroundContainer;
      },
      get pixiStage() {
        return pixiStage;
      },
      get model2px() {
        return model2px;
      },
      get model2canvas() {
        return model2canvas;
      },
      get model2pxInv() {
        return model2pxInv;
      },
      get model2canvasInv() {
        return model2canvasInv;
      },
      get setFocus() {
        return setFocus;
      },
      get getFontSizeInPixels() {
        return getFontSizeInPixels;
      },
      get url() {
        return modelUrl;
      },
      get dragHandler() {
        return dragHandler;
      },

      repaint: function() {
        setupBackground();
        api.updateClickHandlers();

        if (renderer.repaint) renderer.repaint();

        api.renderCanvas();
      },

      /**
        Renderers call this method to append a "viewport" svg element on behalf of a renderer.

        Viewport svgs are drawn to the exact same dimensions at the exact same screen coordinates
        (they overlap each other exactly.) Viewports added later are drawn above viewports added
        earlier, but are transparent.

        Viewports can contain layering <g> elements;

        What makes the viewports special is that their viewBox attribute is automatically adjusted
        when the model viewport (visible part of the model) is adjusted. Renderers can just draw to
        the viewport element without needing to think about

        Viewports are added in front of all viewports previously added. At the moment, they cannot
        be reordered.
      */
      appendViewport: function() {
        var viewport = viewportContainer.append("svg")
          .attr("class", "viewport")
          .call(layeredOnTop)
          .call(xlinkable);

        // Cascade events into this viewport
        layersToHitTest.splice(1, 0, viewport.node());

        return viewport;
      },

      resize: function() {
        renderContainer();
        api.repaint();

        if (selectBrush) {
          brushContainer.select("g.select-area").call(selectBrush);
        }

        if (renderer.resize) renderer.resize();

        api.renderCanvas();
      },

      setup: function() {
        if (renderer.setup) renderer.setup(model);

        api.renderCanvas();
      },

      update: function() {
        if (renderer.update) renderer.update();

        api.renderCanvas();
      },

      renderCanvas: function() {
        pixiRenderer.render(pixiStage);
      },

      getHeightForWidth: function (width) {
        var aspectRatio = viewport.width / viewport.height;
        width = width - padding.left  - padding.right;
        return width / aspectRatio + padding.top + padding.bottom;
      },

      bindModel: function(newModel, newModelUrl) {
        modelUrl = newModelUrl || modelUrl;
        model = newModel || model;
        removeClickHandlers();
        api.setSelectHandler(null);
        init();

        if (renderer.bindModel) renderer.bindModel(newModel, newModelUrl);
      },

      pos: function() {
        // Add a pos() function so the model renderer can more easily
        // manipulate absolutely positioned dom elements it may create or
        // manage.
        var rect = {
              bottom: 0,
              top:    0,
              height: 0,
              left:   0,
              right:  0,
              width:  0
            };
        if ($el) {
          rect.top = $el.position().top;
          rect.left = $el.position().left;
          rect.width = $el.width();
          rect.height = $el.height();
          rect.bottom = rect.top + rect.height;
          rect.right = rect.left + rect.width;
        }
        return rect;
      },

      on: function(type, listener) {
        dispatch.on(type, listener);
      },

      /**
       * Sets custom click handler.
       *
       * @param {string}   selector Selector string defining clickable objects.
       * @param {Function} handler  Custom click handler. It will be called
       *                            when object is clicked with (x, y, d, i) arguments:
       *                              x - x coordinate in model units,
       *                              y - y coordinate in model units,
       *                              d - data associated with a given object (can be undefined!),
       *                              i - ID of clicked object (usually its value makes sense if d is defined).
       */
      setClickHandler: function (selector, handler) {
        if (typeof handler !== "function") {
          throw new Error("Click handler should be a function.");
        }
        clickHandler[selector] = handler;
        api.updateClickHandlers();
      },
      /**
       * Applies all custom click handlers to objects matching selector
       * Note that this function should be called each time when possibly
       * clickable object is added or repainted!
       */

      updateClickHandlers: function () {
        var selector;

        function getClickHandler (handler) {
          return function (d, i) {
            if (d3.event.defaultPrevented) return;
            // Get current coordinates relative to the plot area!
            var coords = d3.mouse(containerBackground.node()),
                x = model2px.invert(coords[0]),
                y = model2pxInv.invert(coords[1]);
            console.log("[view] click at (" + x.toFixed(3) + ", " + y.toFixed(3) + ")");
            handler(x, y, d, i);
          };
        }

        for (selector in clickHandler) {
          if (clickHandler.hasOwnProperty(selector)) {
            // Use 'custom' namespace to don't overwrite other click handlers which
            // can be added by default.
            backgroundContainer.selectAll(selector).on("click.custom", getClickHandler(clickHandler[selector]));
          }
        }
      },

      /**
       * Sets custom select handler. When you provide function as a handler, select action
       * is enabled and the provided handler executed when select action is finished.
       * To disable select action, pass 'null' as an argument.
       *
       * @param {Function} handler Custom select handler. It will be called
       *                           when select action is finished with (x, y, w, h) arguments:
       *                             x - x coordinate of lower left selection corner (in model units),
       *                             y - y coordinate of lower left selection corner (in model units),
       *                             width  - width of selection rectangle (in model units),
       *                             height - height of selection rectangle (in model units).
       *
       *                            Pass 'null' to disable select action.
       */
      setSelectHandler: function (handler) {
        if (typeof handler !== "function" && handler !== null) {
          throw new Error("Select handler should be a function or null.");
        }
        // Remove previous select handler.
        brushContainer.select("g.select-area").remove();
        if (handler === null) {
          // Previous handler removed, so just return.
          selectBrush = null;
          return;
        }
        selectBrush = d3.svg.brush()
          .x(model2px)
          .y(model2pxInv)
          .on("brushend.select", function() {
            var r = selectBrush.extent(),
                x      = r[0][0],
                y      = r[0][1],
                width  = r[1][0] - x,
                height = r[1][1] - y;

            console.log("[view] selection area (" + x.toFixed(3) + ", " +
              y.toFixed(3) + "), width: " + width + ", height: " + height);

            // Call the user defined callback, passing selected area, as
            // rectangle defined by:
            // x, y, width, height
            // where (x, y) defines its lower left corner in model units.
            handler(x, y, width, height);
            // Clear and hide the brush.
            selectBrush.clear();
            // Redraw brush (which is now empty).
            brushContainer.select("g.select-area").call(selectBrush);
          });
        // Add a new "g" to easily remove it while
        // disabling / reseting select action.
        brushContainer.append("g").classed("select-area", true).call(selectBrush);
      },
      /**
       * Sets custom drag handler. Note that dragging behavior is very specific for implementation
       * and it's done in the particular renderers. That's why this functions only provides handler
       * for renderers in .dragHandler property (plain object). Renderers that implement dragging
       * behavior can tests whether drag handler for a given object type is available, e.g.:
       * if (svgContainer.dragHandler.someObject) {
       *   svgContainer.dragHandler.someObject(x, y, d, i);
       * }
       * This method is mostly about convention, it doesn't provide any special behavior.
       *
       * @param {string}   selector String defining draggable objects.
       * @param {Function} handler  Custom drag handler. It will be called
       *                            when object is dragged with (x, y, d, i) arguments:
       *                              x - x coordinate in model units,
       *                              y - y coordinate in model units,
       *                              d - data associated with a given object (can be undefined!),
       *                              i - ID of an object (usually its value makes sense if d is defined).
       */
      setDragHandler: function (type, handler) {
        dragHandler[type] = handler;
      }
    };

    // Initialization.
    // jQuery object with model container.
    $el = $("<div>")
      .attr({
        "id": "model-container",
        "class": "container",
        "tabindex": getNextTabIndex
      })
      // Set initial dimensions.
      .css({
        "width": "50px",
        "height": "50px"
      });
    // DOM element.
    node = $el[0];


    init();
    renderer = new Renderer(api, model);

    return api;
  };
});<|MERGE_RESOLUTION|>--- conflicted
+++ resolved
@@ -29,6 +29,8 @@
 
         containerBackground, gridContainer, brushContainer,
 
+        pixiRenderers, pixiStages,
+
         // A list of all outermost svg/canvas/div containers which may have clickable or touchable
         // child elements, ordered from topmost to bottom-most. Because the layers are siblings, not
         // ancestors, the upper layers prevent mouse and touch events from reaching the lower layers
@@ -38,7 +40,6 @@
         cx, cy,
         padding, size, modelSize, viewport,
 
-        pixiRenderer, pixiStage,
         model2canvas    = d3.scale.linear(),
         model2canvasInv = d3.scale.linear(),
 
@@ -296,19 +297,16 @@
 
     // Setup background.
     function setupBackground() {
-<<<<<<< HEAD
-      // Just set the color.
-      containerBackground.attr("fill", model.get("backgroundColor") || "rgba(0, 0, 0, 0)");
-=======
       var color = model.get("backgroundColor") || "rgba(0, 0, 0, 0)";
-      plot.attr("fill", color);
+      containerBackground.attr("fill", color);
       // Set color of PIXI.Stage to fix an issue with outlines around the objects that are visible
       // when WebGL renderer is being used. It only happens when PIXI.Stage background is different
       // from model container background. It's necessary to convert color into number, as PIXI
       // accepts only numbers. D3 helps us handle color names like "red", "green" etc. It doesn't
       // support rgba values, so ingore alpha channel.
-      pixiStage.setBackgroundColor(parseInt(d3.rgb(color.replace("rgba", "rgb")).toString().substr(1), 16));
->>>>>>> 8fd31e85
+      pixiStages.forEach(function (pixiStage) {
+        pixiStage.setBackgroundColor(parseInt(d3.rgb(color.replace("rgba", "rgb")).toString().substr(1), 16));
+      });
     }
 
     function mousedown() {
@@ -376,30 +374,10 @@
             .on("mousedown", mousedown);
         }
 
-<<<<<<< HEAD
+        pixiRenderers = [];
+        pixiStages = [];
+
         setupHitTesting();
-=======
-        gridContainer = vis.append("g").attr("class", "grid-container");
-        // Create and arrange "layers" of the final image (g elements). Note
-        // that order of their creation is significant.
-        // TODO: containers should be initialized by renderers. It's weird
-        // that top-level view defines containers for elements that it's
-        // unaware of.
-        viewportG = vis.append("svg").attr("class", "viewport");
-        brushContainer = vis.append("g").attr("class", "brush-container");
-
-        // PIXI renderer. Constructor arguments:
-        // cx, cy - dimensions,
-        // null   - optional canvas object,
-        // true   - transparent.
-        pixiRenderer = PIXI.autoDetectRenderer(cx * CANVAS_OVERSAMPLING, cy * CANVAS_OVERSAMPLING, null, true);
-        pixiStage = new PIXI.Stage(null, true);
-        $el.append(pixiRenderer.view);
-      } else {
-        // TODO: ?? what g, why is it here?
-        vis.selectAll("g.x").remove();
-        vis.selectAll("g.y").remove();
->>>>>>> 8fd31e85
       }
 
       viewportContainer.style({
@@ -408,7 +386,7 @@
       });
 
       // Set new dimensions of SVG containers
-      svgs = d3.select(node).selectAll('.background-container, .foreground-container, .viewport');
+      svgs = d3.select(node).selectAll('.background-container, .foreground-container, .svg-viewport');
 
       svgs
         .attr({
@@ -421,10 +399,12 @@
           height: cy + "px"
         });
 
-      pixiRenderer.resize(cx * CANVAS_OVERSAMPLING, cy * CANVAS_OVERSAMPLING);
-      $(pixiRenderer.view).css({
-        width: cx,
-        height: cy
+      pixiRenderers.forEach(function (pixiRenderer) {
+        pixiRenderer.resize(cx * CANVAS_OVERSAMPLING, cy * CANVAS_OVERSAMPLING);
+        $(pixiRenderer.view).css({
+          width: cx,
+          height: cy
+        });
       });
 
       viewBox = model2px(viewport.x) + " " +
@@ -433,13 +413,15 @@
                 model2px(viewport.scaledHeight);
 
       // Apply the viewbox to all "viewport" layers we have created
-      viewportContainer.selectAll(".viewport").attr({
+      viewportContainer.selectAll(".svg-viewport").attr({
         viewBox: viewBox,
         x: 0,
         y: 0,
         width: model2px(viewport.width),
         height: model2px(viewport.height)
       });
+
+      // TODO: implement viewport support for canvas.
 
       // Update padding, as it can be changed after rescaling.
       svgs.attr("transform", "translate(" + padding.left + "," + padding.top + ")");
@@ -703,9 +685,6 @@
       get foregroundContainer() {
         return foregroundContainer;
       },
-      get pixiStage() {
-        return pixiStage;
-      },
       get model2px() {
         return model2px;
       },
@@ -758,7 +737,7 @@
       */
       appendViewport: function() {
         var viewport = viewportContainer.append("svg")
-          .attr("class", "viewport")
+          .attr("class", "svg-viewport")
           .call(layeredOnTop)
           .call(xlinkable);
 
@@ -766,6 +745,29 @@
         layersToHitTest.splice(1, 0, viewport.node());
 
         return viewport;
+      },
+
+      /**
+        Please see .appendViewport() docs.
+        The main difference is that it returns new PIXI.Stage object instead of SVG element.
+       */
+      appendPixiViewport: function() {
+        var pixiRenderer = PIXI.autoDetectRenderer(cx * CANVAS_OVERSAMPLING,
+                                                   cy * CANVAS_OVERSAMPLING, null, true),
+            pixiStage = new PIXI.Stage(null, true);
+
+        viewportContainer.node().appendChild(pixiRenderer.view);
+        d3.select(pixiRenderer.view)
+          .attr("class", "pixi-viewport")
+          .call(layeredOnTop);
+
+        // Cascade events into this viewport
+        layersToHitTest.splice(1, 0, pixiRenderer.view);
+
+        pixiRenderers.push(pixiRenderer);
+        pixiStages.push(pixiStage);
+
+        return pixiStage;
       },
 
       resize: function() {
@@ -794,7 +796,11 @@
       },
 
       renderCanvas: function() {
-        pixiRenderer.render(pixiStage);
+        var i, len;
+        // For now we follow that each Pixi viewport has just one PIXI.Stage.
+        for (i = 0, len = pixiRenderers.length; i < len; i++) {
+          pixiRenderers[i].render(pixiStages[i]);
+        }
       },
 
       getHeightForWidth: function (width) {
