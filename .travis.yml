--- conflicted
+++ resolved
@@ -1,14 +1,8 @@
 # black list wip branches, however if pull requests are created for one then
 # travis should build it
 branches:
-<<<<<<< HEAD
-  only:
-    - master
-    - pixijs-rendering
-=======
   except:
     - /^(wip|WIP)(-|_).*$/
->>>>>>> ed07c3a5
 notifications:
   irc:
     channels:
